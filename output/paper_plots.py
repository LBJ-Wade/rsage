--- conflicted
+++ resolved
@@ -77,74 +77,6 @@
     reion_ini_model8="/fred/oz004/jseiler/kali/self_consistent_output/rsage_SFR/ini_files/SFR_alpha4.50_beta0.50_delta1.00_cifog.ini"
     reion_ini_model9="/fred/oz004/jseiler/kali/self_consistent_output/rsage_SFR/ini_files/SFR_alpha0.63_beta1.50_delta1.00_cifog.ini"
 
-<<<<<<< HEAD
-    reion_ini_model10="/fred/oz004/jseiler/kali_self_consistent_output/rsage_UV/ini_files/test_UV_cifog.ini"
-
-    # All .ini files included in this array will be plotted.
-    gal_ini_files = [gal_ini_model1,
-                     gal_ini_model2, 
-                     gal_ini_model3, 
-                     gal_ini_model4, 
-                     gal_ini_model5]
-
-    gal_ini_files = [gal_ini_model10]
-
-    reion_ini_files = [reion_ini_model1,
-                       reion_ini_model2,
-                       reion_ini_model3,
-                       reion_ini_model4,
-                       reion_ini_model5]
-
-    reion_ini_files = [reion_ini_model10]
-    '''
-    gal_ini_files = [gal_ini_model4,
-                     gal_ini_model6, 
-                     gal_ini_model7] 
-
-    reion_ini_files = [reion_ini_model4,
-                       reion_ini_model6, 
-                       reion_ini_model7] 
-
-
-    gal_ini_files = [gal_ini_model5,
-                     gal_ini_model8, 
-                     gal_ini_model9] 
-
-    reion_ini_files = [reion_ini_model5,
-                       reion_ini_model8, 
-                       reion_ini_model9] 
-
-    gal_ini_files = [gal_ini_model4,
-                     gal_ini_model5]
-    reion_ini_files = [reion_ini_model4,
-                       reion_ini_model5]
-    
-    '''
-    gal_ini_files = [gal_ini_model1]
-    reion_ini_files = [reion_ini_model1]
-
-    # These are the labels that will appear on the axis legends for each model.
-    model_tags = [r"$\mathbf{f_\mathrm{esc} = 0.30}$",
-                  r"$\mathbf{f_\mathrm{esc} \: \propto \: M_\mathrm{H}^{-1}}$",
-                  r"$\mathbf{f_\mathrm{esc} \: \propto \: M_\mathrm{H}}$",
-                  r"$\mathbf{f_\mathrm{esc} \: \propto \: f_\mathrm{ej}}$",
-                  r"$\mathbf{f_\mathrm{esc} \: \propto \: SFR}$"]
-
-    '''
-    model_tags = [r"$\mathbf{f_\mathrm{esc} \: \propto \: f_\mathrm{ej}}$",
-                  r"$\mathbf{f_\mathrm{esc} \: \propto \: SFR}$"]
-
-
-    model_tags = [r"$\mathbf{f_\mathrm{esc} \: \propto \: f_\mathrm{ej} \: \alpha = 0.40, \beta = 0.05}$",
-                  r"$\mathbf{f_\mathrm{esc} \: \propto \: f_\mathrm{ej} \: \alpha = 0.30, \beta = 0.12}$",
-                  r"$\mathbf{f_\mathrm{esc} \: \propto \: f_\mathrm{ej} \: \alpha = 0.20, \beta = 0.19}$"]
-
-
-    model_tags = [r"$\mathbf{f_\mathrm{esc} \: \propto \: SFR \: \alpha = 1.00 \: \beta = 1.00}$",
-                  r"$\mathbf{f_\mathrm{esc} \: \propto \: SFR \: \alpha = 4.50 \: \beta = 0.50}$",
-                  r"$\mathbf{f_\mathrm{esc} \: \propto \: SFR \: \alpha = 0.63 \: \beta = 1.50}$"]
-    '''
-=======
 
     # Higher tau
     gal_ini_model10="/fred/oz004/jseiler/kali/self_consistent_output/rsage_constant/ini_files/const_0.3_SAGE.ini"
@@ -315,7 +247,6 @@
         model_tags = [r"$\mathbf{f_\mathrm{esc} = 0.30}$",
                       r"$\mathbf{f_\mathrm{esc} \: \propto \: f_\mathrm{ej}}$",
                       r"$\mathbf{f_\mathrm{esc} \: \propto \: SFR}$"]
->>>>>>> 4c87eea3
 
     # ============================================================= #
     # Switches to control what plots to make. 0 to skip, 1 to plot. #
