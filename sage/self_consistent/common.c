#include <stdio.h>
#include <stdlib.h>
#include <string.h>
#include <math.h>
#include <time.h>
#include <sys/types.h>
#include <sys/stat.h>
#include <unistd.h>
#include <assert.h>

#include "../core_allvars.h"
#include "../core_proto.h"
#include "common.h"
#include "selfcon_grid.h"

// Local Variables //

// Local Proto-Types //

// External Functions //

void update_temporal_array(int p, int halonr, int steps_completed)
{
  int32_t grid_position, step, status;
  int32_t SnapCurr = Halo[halonr].SnapNum;
  // NOTE: We use the Snapshot number of the FOF-Halo (i.e. the main halo the galaxy belongs to) because the snapshot number of the galaxy has been shifted by -1. //
  // This is consistent with the end of the 'evolve_galaxies' function which shifts Gal[p].SnapNum by +1. //

  status = determine_1D_idx(Gal[p].Pos[0], Gal[p].Pos[1], Gal[p].Pos[2], &grid_position); 
  if (status == EXIT_FAILURE)
  {
    exit(EXIT_FAILURE);
  }
  
  Gal[p].GridType[SnapCurr] = Gal[p].Type;
  Gal[p].GridFoFHaloNr[SnapCurr] = Halo[Gal[p].HaloNr].FirstHaloInFOFgroup;

  Gal[p].GridHistory[SnapCurr] = grid_position; // Remember the grid history of the galaxy over the Snapshot range.

  Gal[p].GridColdGas[SnapCurr] = Gal[p].ColdGas;
  Gal[p].GridHotGas[SnapCurr] = Gal[p].HotGas;
  Gal[p].GridEjectedMass[SnapCurr] = Gal[p].EjectedMass; 
  Gal[p].GridStellarMass[SnapCurr] = Gal[p].StellarMass; // Stellar mass at this snapshot.
  Gal[p].GridBHMass[SnapCurr] = Gal[p].BlackHoleMass;

  Gal[p].GridDustColdGas[SnapCurr] = Gal[p].DustColdGas;    
  Gal[p].GridDustHotGas[SnapCurr] = Gal[p].DustHotGas;
  Gal[p].GridDustEjectedMass[SnapCurr] = Gal[p].DustEjectedMass;

  for(step = 0; step < steps_completed; step++) // We loop over the number of steps completed to allow merged galaxies to be updated. 
  {
    Gal[p].GridSFR[SnapCurr] += Gal[p].SfrBulge[step] + Gal[p].SfrDisk[step]; // Star formation rate at this snapshot.
  }

  Gal[p].GridZ[SnapCurr] = get_metallicity(Gal[p].ColdGas, Gal[p].MetalsColdGas); // Metallicity at this snapshot.
  Gal[p].GridFoFMass[SnapCurr] = get_virial_mass(Halo[Gal[p].HaloNr].FirstHaloInFOFgroup); // Virial mass of the central galaxy (i.e. virial mass of the host halo).  

  if((Gal[p].EjectedMass < 0.0) || ((Gal[p].HotGas + Gal[p].ColdGas + Gal[p].EjectedMass) == 0.0))
  {
    Gal[p].EjectedFraction[SnapCurr] = 0.0; // Check divide by 0 case.
  }
  else
  { 
      Gal[p].EjectedFraction[SnapCurr] = Gal[p].EjectedMass/(Gal[p].HotGas + Gal[p].ColdGas + Gal[p].EjectedMass);
      // EjectedFraction is the fraction of baryons in the ejected reservoir.
  }
  if (Gal[p].EjectedFraction[SnapCurr] < 0.0 || Gal[p].EjectedFraction[SnapCurr] > 1.0)
  {
    fprintf(stderr, "Found ejected fraction = %.4e \t p = %d \t Gal[p].EjectedMass = %.4e \t Gal[p].HotGas = %.4e \t Gal[p].ColdGas = %.4e\n\n", Gal[p].EjectedFraction[SnapCurr], p, Gal[p].EjectedMass, Gal[p].HotGas, Gal[p].ColdGas); 
    ABORT(EXIT_FAILURE); 
  }

  Gal[p].LenHistory[SnapCurr] = Gal[p].Len;
  if (Gal[p].LenHistory[SnapCurr] < 0)
  {  
    fprintf(stderr, "Have a galaxy with Len < 0.  Galaxy number %d with Len %d.\n", p, Gal[p].Len);
    ABORT(EXIT_FAILURE);
  }

  Gal[p].DynamicalTime[SnapCurr] = Gal[p].Rvir / Gal[p].Vvir; 

  float SFR_conversion = UnitMass_in_g / UnitTime_in_s * SEC_PER_YEAR / SOLAR_MASS / STEPS; 
  float Ngamma_HI, Ngamma_HeI, Ngamma_HeII;

  status = determine_nion(Gal[p].GridSFR[SnapCurr] * SFR_conversion, Gal[p].GridZ[SnapCurr], &Ngamma_HI, &Ngamma_HeI, &Ngamma_HeII);
  if (status != EXIT_SUCCESS)
  {
    ABORT(EXIT_FAILURE); 
  }
  Gal[p].GridNgamma_HI[SnapCurr] = Ngamma_HI;

  float fesc_local;

  status = determine_fesc(&(Gal[p]), SnapCurr, &fesc_local);
  if (status != EXIT_SUCCESS)
  {
    ABORT(EXIT_FAILURE); 
  }
  Gal[p].Gridfesc[SnapCurr] = fesc_local; 

  if (self_consistent == 1 && SnapCurr == HighSnap)
  {
    status = update_selfcon_grid(&Gal[p], grid_position, SnapCurr);
    if (status != EXIT_SUCCESS)
    {
      ABORT(EXIT_FAILURE);
    }
<<<<<<< HEAD
=======
    if (Gal[p].EjectedMass > 0.0)
    {
        Gal[p].GridEjectedMass[SnapCurr] += Gal[p].EjectedMass; 
    }

    Gal[p].DynamicalTime[SnapCurr] = Gal[p].Rvir / Gal[p].Vvir; 
    Gal[p].GridColdGas[SnapCurr] = Gal[p].ColdGas;
    Gal[p].GridBHMass[SnapCurr] = Gal[p].BlackHoleMass;

    Gal[p].GridDustColdGas[SnapCurr] = Gal[p].DustColdGas;    
    Gal[p].GridDustHotGas[SnapCurr] = Gal[p].DustHotGas;
    Gal[p].GridDustEjectedMass[SnapCurr] = Gal[p].DustEjectedMass;
    Gal[p].GridType[SnapCurr] = Gal[p].Type;

    if (self_consistent == 1 && SnapCurr == HighSnap && Gal[p].Len > HaloPartCut)// (ReionizationOn == 3 || ReionizationOn == 4) && 
    {
      status = update_selfcon_grid(&Gal[p], grid_position, SnapCurr);
      if (status != EXIT_SUCCESS)
      {
        ABORT(EXIT_FAILURE);
      }
>>>>>>> 6b637542
#ifdef DEBUG_SELCON_GRID
    printf("SFR %.4f\tGridPos %d\tNion %.4f\n", Gal[p].GridSFR[SnapCurr], grid_position, SelfConGrid->Nion_HI[grid_position]);
#endif
  }

}

int32_t malloc_temporal_arrays(struct GALAXY *g)
{

#define ALLOCATE_ARRAY_MEMORY(name, length) \
{                                          \
  name = mycalloc(length, sizeof(*(name)));  \
  if (name == NULL)                        \
  {                                        \
    fprintf(stderr, "Out of memory allocating %ld bytes, could not allocate"#name".\n", sizeof(*(name)* length)); \
    return EXIT_FAILURE;                   \
  }                                        \
}

  ALLOCATE_ARRAY_MEMORY(g->GridType,            MAXSNAPS);
  ALLOCATE_ARRAY_MEMORY(g->GridFoFHaloNr,       MAXSNAPS);
  ALLOCATE_ARRAY_MEMORY(g->GridHistory,         MAXSNAPS);
  ALLOCATE_ARRAY_MEMORY(g->GridColdGas,         MAXSNAPS);
  ALLOCATE_ARRAY_MEMORY(g->GridHotGas,          MAXSNAPS);
  ALLOCATE_ARRAY_MEMORY(g->GridEjectedMass,     MAXSNAPS);
  ALLOCATE_ARRAY_MEMORY(g->GridDustColdGas,     MAXSNAPS);
  ALLOCATE_ARRAY_MEMORY(g->GridDustHotGas,      MAXSNAPS);
  ALLOCATE_ARRAY_MEMORY(g->GridDustEjectedMass, MAXSNAPS);
  ALLOCATE_ARRAY_MEMORY(g->GridStellarMass,     MAXSNAPS);
  ALLOCATE_ARRAY_MEMORY(g->GridBHMass,          MAXSNAPS);
  ALLOCATE_ARRAY_MEMORY(g->GridSFR,             MAXSNAPS);
  ALLOCATE_ARRAY_MEMORY(g->GridZ,               MAXSNAPS);
  ALLOCATE_ARRAY_MEMORY(g->GridFoFMass,         MAXSNAPS);
  ALLOCATE_ARRAY_MEMORY(g->EjectedFraction,     MAXSNAPS);
  ALLOCATE_ARRAY_MEMORY(g->LenHistory,          MAXSNAPS);
  ALLOCATE_ARRAY_MEMORY(g->Stars,               SN_Array_Len);
  ALLOCATE_ARRAY_MEMORY(g->GridOutflowRate,     MAXSNAPS);
  ALLOCATE_ARRAY_MEMORY(g->GridInfallRate,      MAXSNAPS);
  ALLOCATE_ARRAY_MEMORY(g->QuasarActivity,      MAXSNAPS);
  ALLOCATE_ARRAY_MEMORY(g->QuasarSubstep,       MAXSNAPS);
  ALLOCATE_ARRAY_MEMORY(g->DynamicalTime,       MAXSNAPS);
  ALLOCATE_ARRAY_MEMORY(g->LenMergerGal,        MAXSNAPS);
  ALLOCATE_ARRAY_MEMORY(g->GridReionMod,        MAXSNAPS);
  ALLOCATE_ARRAY_MEMORY(g->GridNgamma_HI,       MAXSNAPS);
  ALLOCATE_ARRAY_MEMORY(g->Gridfesc,       MAXSNAPS);

  g->IsMalloced = 1; // This way we can check that we're not freeing memory that hasn't been allocated.

  return EXIT_SUCCESS;

#undef ALLOCATE_ARRAY_MEMORY

}

void free_temporal_arrays(struct GALAXY *g)
{
  myfree(g->GridType,            sizeof(*(g->GridType)) * MAXSNAPS);
  myfree(g->GridFoFHaloNr,       sizeof(*(g->GridFoFHaloNr)) * MAXSNAPS);
  myfree(g->GridHistory,         sizeof(*(g->GridHistory)) * MAXSNAPS);
  myfree(g->GridColdGas,         sizeof(*(g->GridColdGas)) * MAXSNAPS);
  myfree(g->GridHotGas,          sizeof(*(g->GridColdGas)) * MAXSNAPS);
  myfree(g->GridEjectedMass,     sizeof(*(g->GridEjectedMass)) * MAXSNAPS);
  myfree(g->GridDustColdGas,     sizeof(*(g->GridDustColdGas)) * MAXSNAPS);
  myfree(g->GridDustHotGas,      sizeof(*(g->GridDustHotGas)) * MAXSNAPS);
  myfree(g->GridDustEjectedMass, sizeof(*(g->GridDustEjectedMass)) * MAXSNAPS);
  myfree(g->GridStellarMass,     sizeof(*(g->GridStellarMass)) * MAXSNAPS);
  myfree(g->GridBHMass,          sizeof(*(g->GridBHMass)) * MAXSNAPS);
  myfree(g->GridSFR,             sizeof(*(g->GridSFR)) * MAXSNAPS);
  myfree(g->GridZ,               sizeof(*(g->GridZ)) * MAXSNAPS);
  myfree(g->GridFoFMass,         sizeof(*(g->GridFoFMass)) * MAXSNAPS);
  myfree(g->EjectedFraction,     sizeof(*(g->EjectedFraction)) * MAXSNAPS);
  myfree(g->LenHistory,          sizeof(*(g->LenHistory)) * MAXSNAPS);
  myfree(g->Stars,               sizeof(*(g->Stars)) * SN_Array_Len);
  myfree(g->GridOutflowRate,     sizeof(*(g->GridOutflowRate)) * MAXSNAPS);
  myfree(g->GridInfallRate,      sizeof(*(g->GridInfallRate)) * MAXSNAPS);
  myfree(g->QuasarActivity,      sizeof(*(g->QuasarActivity)) * MAXSNAPS);
  myfree(g->QuasarSubstep,       sizeof(*(g->QuasarSubstep)) * MAXSNAPS);
  myfree(g->DynamicalTime,       sizeof(*(g->DynamicalTime)) * MAXSNAPS);
  myfree(g->LenMergerGal,        sizeof(*(g->LenMergerGal)) * MAXSNAPS);
  myfree(g->GridReionMod,        sizeof(*(g->GridReionMod)) * MAXSNAPS);
  myfree(g->GridNgamma_HI,       sizeof(*(g->GridNgamma_HI)) * MAXSNAPS);
  myfree(g->Gridfesc,            sizeof(*(g->Gridfesc)) * MAXSNAPS);

  g->IsMalloced = 0;
}

void write_temporal_arrays(struct GALAXY *g, FILE *fp)
{

#define WRITE_GRID_PROPERTY(name, length)    \
{                                            \
  XASSERT(name != NULL, #name" has a NULL pointer.\n"); \
  nwritten = fwrite(name, sizeof(*(name)), length, fp); \
  XASSERT(nwritten == length, "While writing "#name", we expected to write %d times but wrote %d times instead\n", \
          length, nwritten);                 \
}

#define WRITE_CONVERTED_GRID_PROPERTY(name, length, conversion, type)    \
{                                            \
  XASSERT(name != NULL, #name" has a NULL pointer.\n"); \
  buffer = calloc(length, sizeof(type));\
  XASSERT(buffer != NULL, "Could not allocate memory for a buffer in write_temporal_arrays for "#name".\n"); \
  for (j = 0; j < length; ++j)\
  {\
    ((type*)buffer)[j] = name[j] * conversion;\
  }\
  nwritten = fwrite(buffer, sizeof(type), length, fp); \
  XASSERT(nwritten == length, "While writing"#name", we expected to write %d times but wrote %d times instead\n", \
          length, nwritten);                 \
  free(buffer); \
}

  float SFR_conversion = UnitMass_in_g / UnitTime_in_s * SEC_PER_YEAR / SOLAR_MASS / STEPS; 
  int j;  
  int32_t nwritten;
  void *buffer;
 
  nwritten = fwrite(&g->TreeNr, sizeof(g->TreeNr), 1, fp);
 
  XASSERT(g->IsMalloced == 1, "We are trying to write out the grid arrays for a galaxies who has already been freed.\n");
  
  WRITE_GRID_PROPERTY(g->GridType, MAXSNAPS);
  WRITE_GRID_PROPERTY(g->GridFoFHaloNr, MAXSNAPS);
  WRITE_GRID_PROPERTY(g->GridHistory, MAXSNAPS);
  WRITE_GRID_PROPERTY(g->GridColdGas, MAXSNAPS);
  WRITE_GRID_PROPERTY(g->GridHotGas, MAXSNAPS);
  WRITE_GRID_PROPERTY(g->GridEjectedMass, MAXSNAPS);
  WRITE_GRID_PROPERTY(g->GridDustColdGas, MAXSNAPS);
  WRITE_GRID_PROPERTY(g->GridDustHotGas, MAXSNAPS);
  WRITE_GRID_PROPERTY(g->GridDustEjectedMass, MAXSNAPS);
  WRITE_GRID_PROPERTY(g->GridBHMass, MAXSNAPS);
  WRITE_GRID_PROPERTY(g->GridStellarMass, MAXSNAPS);
  WRITE_CONVERTED_GRID_PROPERTY(g->GridSFR, MAXSNAPS, SFR_conversion, typeof(*(g->GridSFR))); 
  WRITE_GRID_PROPERTY(g->GridZ, MAXSNAPS);
  WRITE_GRID_PROPERTY(g->GridFoFMass, MAXSNAPS);
  WRITE_GRID_PROPERTY(g->EjectedFraction, MAXSNAPS);
  WRITE_GRID_PROPERTY(g->LenHistory, MAXSNAPS);
  WRITE_GRID_PROPERTY(g->QuasarActivity, MAXSNAPS);
  WRITE_GRID_PROPERTY(g->QuasarSubstep, MAXSNAPS);
  WRITE_CONVERTED_GRID_PROPERTY(g->DynamicalTime, MAXSNAPS, UnitTime_in_Megayears, typeof(*(g->DynamicalTime)));
  WRITE_GRID_PROPERTY(g->LenMergerGal, MAXSNAPS);
  WRITE_GRID_PROPERTY(g->GridReionMod, MAXSNAPS);
  WRITE_GRID_PROPERTY(g->GridNgamma_HI, MAXSNAPS);
  WRITE_GRID_PROPERTY(g->Gridfesc, MAXSNAPS);

#undef WRITE_GRID_PROPERTY
#undef WRITE_CONVERTED_GRID_PROPERTY
 
}

// Local Functions //
<|MERGE_RESOLUTION|>--- conflicted
+++ resolved
@@ -98,37 +98,13 @@
   }
   Gal[p].Gridfesc[SnapCurr] = fesc_local; 
 
-  if (self_consistent == 1 && SnapCurr == HighSnap)
+  if (self_consistent == 1 && SnapCurr == HighSnap && Gal[p].Len > HaloPartCut)
   {
     status = update_selfcon_grid(&Gal[p], grid_position, SnapCurr);
     if (status != EXIT_SUCCESS)
     {
       ABORT(EXIT_FAILURE);
     }
-<<<<<<< HEAD
-=======
-    if (Gal[p].EjectedMass > 0.0)
-    {
-        Gal[p].GridEjectedMass[SnapCurr] += Gal[p].EjectedMass; 
-    }
-
-    Gal[p].DynamicalTime[SnapCurr] = Gal[p].Rvir / Gal[p].Vvir; 
-    Gal[p].GridColdGas[SnapCurr] = Gal[p].ColdGas;
-    Gal[p].GridBHMass[SnapCurr] = Gal[p].BlackHoleMass;
-
-    Gal[p].GridDustColdGas[SnapCurr] = Gal[p].DustColdGas;    
-    Gal[p].GridDustHotGas[SnapCurr] = Gal[p].DustHotGas;
-    Gal[p].GridDustEjectedMass[SnapCurr] = Gal[p].DustEjectedMass;
-    Gal[p].GridType[SnapCurr] = Gal[p].Type;
-
-    if (self_consistent == 1 && SnapCurr == HighSnap && Gal[p].Len > HaloPartCut)// (ReionizationOn == 3 || ReionizationOn == 4) && 
-    {
-      status = update_selfcon_grid(&Gal[p], grid_position, SnapCurr);
-      if (status != EXIT_SUCCESS)
-      {
-        ABORT(EXIT_FAILURE);
-      }
->>>>>>> 6b637542
 #ifdef DEBUG_SELCON_GRID
     printf("SFR %.4f\tGridPos %d\tNion %.4f\n", Gal[p].GridSFR[SnapCurr], grid_position, SelfConGrid->Nion_HI[grid_position]);
 #endif
