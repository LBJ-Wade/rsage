--- conflicted
+++ resolved
@@ -41,10 +41,8 @@
 tests/test_logs/*.log
 tests/*.log
 
-<<<<<<< HEAD
 bin/
-=======
+
 rsage
 src/sage/*.a
 src/filter_mass/*.a
->>>>>>> 0984c7ca
