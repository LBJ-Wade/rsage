%--------------------------------------
%---- Output File Information ---------
%--------------------------------------

<<<<<<< HEAD
RunPrefix               new_rsage  ; Name placed in front of the output files. 
OutputDir               /fred/oz004/jseiler/kali/self_consistent_output/tmp_jan2019 ; Base directory for the model run. Sub-directories are created inside here.
GalaxyOutputDir         None ; `None` will set to: <OutputDir>/galaxies 
GridOutputDir           None ; `None` will set to: <OutputDir>/grids
=======
FileNameGalaxies        test ; This is unique for this run.
OutputDir               /fred/oz004/jseiler/kali/self_consistent_output/rsage_UV/galaxies ; Directory where the galaxies are saved. 
GridOutputDir           /fred/oz004/jseiler/kali/self_consistent_output/rsage_UV/grids/nion ; Directory where the Nion grids are saved.
>>>>>>> 1bfff37f

%--------------------------------------
%---- Tree Information ----------------
%--------------------------------------

% Trees must be named as '<SimulationDir>/<TreeName>_XXX<TreeExtension>' where XXX is either a 3-digit padded (e.g., 043) or normal (e.g., 43) file number. 

FirstFile               0 ; The first and last file numbers for the trees. 
LastFile                63

TreeName                subgroup_trees
TreeExtension           .dat

SimulationDir           /fred/oz004/jseiler/kali/shifted_trees/ ; Tree directory path.
FileWithSnapList        /fred/oz004/jseiler/kali/a_list.txt

LastSnapShotNr          98

%--------------------------------------
%---- Simulation Information ----------
%--------------------------------------

Omega                   0.3019998073577881
OmegaLambda             0.69800019264
BaryonFrac              0.17
Hubble_h                0.680999755859375
PartMass                0.00078436          ; 1.0e10 Msun/h
BoxSize                 108.96              ; Mpc/h

UnitLength_in_cm        3.08568e+24
UnitMass_in_g           1.989e+43
UnitVelocity_in_cm_per_s 100000.0

%--------------------------------------
%---- Recipe Flags --------------------
%--------------------------------------

self_consistent         0 ; 0 Turn off, 
                          ; 1 turn on.
                          
<<<<<<< HEAD
ReionizationOn          3 ; 0 Turn off, 
                          ; 1 Gnedin analytic,
                          ; 2 Deprecated, will throw an error, 
                          ; 3 self-consistent reionization (self_consistent must be 1),
                          ; 4 Gnedin analytic in regions specified by cifog (self_consistent must be 1).
=======
ReionizationOn          0 ; 0 Turn off, 
                          ; 1 Gnedin analytic, 
                          ; 2 self-consistent reionization (self_consistent must be 1),
                          ; 3 Gnedin analytic in regions specified by cifog (self_consistent must be 1).
>>>>>>> 1bfff37f

SupernovaRecipeOn       1 ; 0 Turn off,
                          ; 1 turn on.

DiskInstabilityOn       1 ; 0 Turn off,
                          ; 1 bulge and BH growth through instabilities w. instability starbursts.

SFprescription          0 ; 0 Original Croton et al. 2006.

AGNrecipeOn             2 ; 0 Turn off,
                          ; 1 empirical model,
                          ; 2 Bondi-Hoyle accretion,
                          ; 3 cold cloud accretion.

QuasarRecipeOn          1 ; 1 ALL hot/cold gas is ejected ONLY if there is enough thermal energy from quasar winds.
                          ; 2 fractional ejection of hot/cold gas depending on thermal energy from quasar winds.

IRA                     0 ; 0 supernovae feedback is applied in a delayed manner,
                          ; 1 supernovae feedback is applied instantaneously.

TimeResolutionSN        10.0 ; Time scale on which delayed SN is applied (Myr). IRA must be 0.
RescaleSN               1 ; Rescale supernovae coupling (mass/energy loading) depending halo properties.

IMF                     1 ; 0 Salpeter,
                          ; 1 Chabrier

%------------------------------------------
%---- Recipe Parameters -------------------
%------------------------------------------

SfrEfficiency               0.03 ; Exponent for the Schmidt SF prescription. 
FeedbackReheatingEpsilon    3.0 ; Coupling of supernovae energy and ejected gas. 
FeedbackEjectionEfficiency  0.3 ; Mass loading factor.
ReIncorporationFactor       0.15
RadioModeEfficiency         0.08 ; BH radio mode feedback.
QuasarModeEfficiency        0.02 ; BH quasar mode feedback efficiency.
BlackHoleGrowthRate         0.015 ; BH growth efficiency. 
ThreshMajorMerger           0.3 ; Mass fraction at which a merger is flagged as 'major'.
ThresholdSatDisruption      1.0 ; Halo-to-baryonic mass ratio at which mergers/disruption events are computed.
Yield                       0.025 ; Fraction of stellar mass converted to metals during SF.
RecycleFraction             0.25 ; For instant recycling (`IRA = 1`), fraction of stellar mass converted to cold gas.
Reionization_z0             8.0 ; Fitting paramater for Gnedin et al. 2000 reionization (`ReionizationOn = 1,4`)
Reionization_zr             7.0 ; Fitting parameter for Gnedin et al. 2000 reionization (`ReionizationOn = 1,4`)
EnergySN                    1e+51 ; Energy injected per supernova event (Joules?).

%-----------------------------------------------------
%---- Self-Consistent Information --------------------
%-----------------------------------------------------
<<<<<<< HEAD

=======
 
>>>>>>> 1bfff37f
LowSnap                 27 ; Snapshot where we start tracking reionization.
HighSnap                98 ; Snapshot where we finish tracking reionization. Beyond this, we will use the current self-consistent Mfilt values and do one final iteration of SAGE.
GridSize                256 ; Number cells on a side for computing reionization.
 
PhotoionDir             None ; Directory where the photoionization rates will be saved. `None` will set to: <OutputDir>/grids/cifog
PhotoionName            None ; Prefix for the photoionization rate files. `None` will set to: <RunPrefix>_photHI
ReionRedshiftName       None ; Prefix for the reionization redshift file. `None` will set to: <RunPrefix>_reionization_redshift

PhotonPrescription      1 ; 0 to use instantaneous SFR to calculate number ionizing photons,
                          ; 1 to use past 100Myr of SF to calculate number ionizing photons.
HaloPartCut             32 ; Halos with less particles than this aren't used for any calculations.
TimeResolutionStellar   1.0 ; If `PhotonPrescription` is 1, time resolution (in Myr) to track previous SF episodes.

fescPrescription        0 ; 0 Constant escape fraction, fesc = beta
                          ; 1 Escape fraction scales with fraction ejected baryons, fesc = alpha*fej + beta.
                          ; 2 Escape fraction boosted by recent quasar episodes.
                          ; 3 Escape fraction scales negatively with halo mass.
                          ; 4 Escape fraction scales positively with halo mass.
                          ; 5 Escape fraction scales with log10(SFR), fesc = delta / (1.0 + exp(-alpha*(log10(SFR)-beta)))
                          ;   This is a logistic curve with range [0.0, delta].  Alpha controls the steepness, beta controls the log10(SFR) value that corresponds to fesc = delta/2. 

% Used for fescPrescription 0 or 1.
alpha                   0.6 
beta                    0.3 ; For fescPrescription = 0, this is the constant value.
delta                   1.0 ; Only used for fescPrescription = 5.

% Used for fescPrescription 2
quasar_baseline         0.2 ; Baseline constant escape fraction.
quasar_boosted          1.0 ; fesc is boosted to this value for `N_dyntime` following quasar activity. 
N_dyntime               2.5

% Used for fescPrescription 3 or 4
MH_low                  100000000.0 ; Low halo mass fixed point (Msun).
fesc_low                0.99 ; Escape fraction at halo mass `MH_low`.
MH_high                 1000000000000.0 ; High halo mass fixed point (Msun).
fesc_high               0.1 ; Escape fraction at halo mass `MH_high`.

%-------------------------------
%---- Extra Flags --------------
%-------------------------------

calcUVmag               1 ; 0 Turn off.
                          ; 1 Calculates the absolute magnitude at 1600A. Uses previous SF episodes with cadence given by `TimeResolutionStellar`.<|MERGE_RESOLUTION|>--- conflicted
+++ resolved
@@ -2,16 +2,10 @@
 %---- Output File Information ---------
 %--------------------------------------
 
-<<<<<<< HEAD
 RunPrefix               new_rsage  ; Name placed in front of the output files. 
 OutputDir               /fred/oz004/jseiler/kali/self_consistent_output/tmp_jan2019 ; Base directory for the model run. Sub-directories are created inside here.
 GalaxyOutputDir         None ; `None` will set to: <OutputDir>/galaxies 
 GridOutputDir           None ; `None` will set to: <OutputDir>/grids
-=======
-FileNameGalaxies        test ; This is unique for this run.
-OutputDir               /fred/oz004/jseiler/kali/self_consistent_output/rsage_UV/galaxies ; Directory where the galaxies are saved. 
-GridOutputDir           /fred/oz004/jseiler/kali/self_consistent_output/rsage_UV/grids/nion ; Directory where the Nion grids are saved.
->>>>>>> 1bfff37f
 
 %--------------------------------------
 %---- Tree Information ----------------
@@ -51,19 +45,12 @@
 
 self_consistent         0 ; 0 Turn off, 
                           ; 1 turn on.
-                          
-<<<<<<< HEAD
+
 ReionizationOn          3 ; 0 Turn off, 
                           ; 1 Gnedin analytic,
                           ; 2 Deprecated, will throw an error, 
                           ; 3 self-consistent reionization (self_consistent must be 1),
                           ; 4 Gnedin analytic in regions specified by cifog (self_consistent must be 1).
-=======
-ReionizationOn          0 ; 0 Turn off, 
-                          ; 1 Gnedin analytic, 
-                          ; 2 self-consistent reionization (self_consistent must be 1),
-                          ; 3 Gnedin analytic in regions specified by cifog (self_consistent must be 1).
->>>>>>> 1bfff37f
 
 SupernovaRecipeOn       1 ; 0 Turn off,
                           ; 1 turn on.
@@ -112,11 +99,7 @@
 %-----------------------------------------------------
 %---- Self-Consistent Information --------------------
 %-----------------------------------------------------
-<<<<<<< HEAD
 
-=======
- 
->>>>>>> 1bfff37f
 LowSnap                 27 ; Snapshot where we start tracking reionization.
 HighSnap                98 ; Snapshot where we finish tracking reionization. Beyond this, we will use the current self-consistent Mfilt values and do one final iteration of SAGE.
 GridSize                256 ; Number cells on a side for computing reionization.
