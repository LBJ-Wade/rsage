import matplotlib
matplotlib.use('Agg')

import os
import numpy as np
import pylab as plt
import matplotlib.colors as colors
import matplotlib.cm as cm
from numpy import *
from random import sample, seed
from os.path import getsize as getFileSize
import math
import random
import csv
from io import StringIO
#np.set_printoptions(threshold=np.nan)
from collections import Counter
from matplotlib.colors import LogNorm
import time
from scipy.ndimage.filters import generic_filter as gf
from matplotlib.ticker import MultipleLocator


import matplotlib.ticker as mtick
import PlotScripts
import ReadScripts
import AllVars


G = 6.674e-11 # Gravitational constant.
mp_kg = 1.673e-27 # Mass proton in kg.
Mpc_per_km = 3.24e-20 # How many Mpc in a km.
Mpc_m = 3.0857e22 # Mpc in m
Cubic_cm_Cubic_Mpc = 2.93799e73 # cm^-3 to Mpc_3
km_m = 1e3 # km in m
sec_per_Myr = 3.154e13 # How many seconds are in a Myr. 
nb = 2.5e-7 # Number density of baryons in cm^-3.

def linear_growth(z, OM, OL):
        D = (OM*((1+z)**3) / (OM*(1+z) - (OM + OL - 1)*((1+z)**2) + OM))**(4/7)
        return D

def cosmo_density(z, Hubble_h):
        rho = (3*100*100*Hubble_h*Hubble_h*km_m*km_m)/(8*np.pi*G*Mpc_m*Mpc_m)*(1+z)**3
        return rho

## Number density of hydrogen in m^-3##
def n_HI(z, Hubble_h, OB, Y):
	n_HI = cosmo_density(z, Hubble_h)*OB*(1-Y)/mp_kg 
	return n_HI


def stromgren_sphere(Q, T, z, Y):
	# Takes the photon flux (Q, photons per second) with an electron temperature (T, Kelvin) and helium fraction (Y)
	# And returns the radius of a Stromgren sphere at redshift z in Mpc/h.

	Beta = 2.e-16*(T_e)**(-3./4.) # Recombination rate (m^3 s^-1).
	num_HI = n_HI(z, Hubble_h, OB, Y) # Number density of hydrogen (m^3).

	R = ((3.*Q)/(4.*np.pi*num_HI*num_HI*Beta)) ** (1./3.)
	R /= Mpc_m # Stromgren radius in units of Mpc.
	R *= Hubble_h

	print "Stromgren Radius for a flux of %.3e photons per second at a redshift %.3f and an electron temperature of %.3e is %.3e Mpc/h" %(Q, z, T_e, R)
	return R

def T_naught(z, OB, h, OM):
	# T0 brightness temperature from Hutter et al (2016)
	# Output in units of mK.

	T0 = 28.5 * ((1.0+z)/10.0)**(0.5) * OB/0.042 * h/0.73 * (OM/0.24)**(-0.5) 
	return T0

matplotlib.rcdefaults()
plt.rc('axes', color_cycle=['k', 'b', 'r', 'g', 'm', 'c','y', '0.5'], labelsize='x-large')
plt.rc('lines', linewidth='2.0')
# plt.rc('font', variant='monospace')
plt.rc('legend', numpoints=1, fontsize='x-large')
plt.rc('text', usetex=True)

label_size = 12
extra_size = 2
plt.rc('xtick', labelsize=label_size)
plt.rc('ytick', labelsize=label_size)
plt.rc('text', usetex=True)
tick_interval = 0.25
np.set_printoptions(formatter={'float': lambda x: "{0:0.10e}".format(x)})
 
colours = ['r', 'b', 'g', 'c', 'm', 'k', 'r', 'b', 'g', 'c', 'm', 'k']
markers = ['x', 'o', 'x', 'o', 'D', 's']
linestyles = ['-', '--', '-.', ':']

Output_Format = ".png"

GridSize = 256
BoxSize = 100.0 # Mpc/h
Ratio = BoxSize/GridSize 
Hubble_h = 0.678 
BaryonFrac = 0.17 # Baryon Fraction 
OM = 0.308 # Omega Matter
OB = OM*BaryonFrac # Omega Baryons
OL = 1 - OM # Omega Lambda
Y = 0.24 # Helium Fraction
cut_slice = 44

AllVars.Set_Params_Mysim()
AllVars.Set_Constants()

output_format = ".png"
output_label = "halos_most_new"

def plot_single(z, filepath, ionized_cells, OutputDir, output_tag):
# Plots the ionization bubbles for a single set of cells.

## Input ##
# z is the redshift we're plotting at, filepath is the path of the input data.
# ionized_cells is the array that contains the ionized cells, OutputDir is the path of the output directory.

## Output ##
# The output file will be of the form '*OutputDir*/*output_tag*_*z*.*output_format*'

	print
	print "Plotting ionized bubbles for file %s." %(filepath)
	
	ionized_cells = 1 - ionized_cells

	ax = plt.subplot(111)

	im = ax.imshow(ionized_cells[:,:,cut_slice:cut_slice+1].mean(axis = -1), interpolation='none', origin='low', extent =[0,BoxSize,0,BoxSize], vmin = 0, vmax = 1, cmap = 'afmhot_r')

	cbar = plt.colorbar(im, ax = ax)
	cbar.set_label(r'$1 - Q$')				
				    
	ax.set_xlabel(r'$\mathrm{x}  (h^{-1}Mpc)$')  
	ax.set_ylabel(r'$\mathrm{y}  (h^{-1}Mpc)$')  

	ax.set_xlim([0.0, BoxSize]) 
	ax.set_ylim([0.0, BoxSize])

	global_frac = sum(ionized_cells[ionized_cells != 1])/float(GridSize**3)

	title = r"z = %.3f, $\langle x_{HI} = %.3f \rangle$" %(z, 1-global_frac)
	ax.set_title(title)

	print "Number of ionized cells is %d giving an ionized Hydrogen fraction %.3f" %(len(ionized_cells[ionized_cells != 1]), global_frac) 

	#ax.text(52.5, 60, r'z = %.1f' %z, color = 'white', fontsize = 15)

	#outputFile = OutputDir + output_tag + '_z' + str(z) + output_format 
	outputFile = OutputDir + output_tag + output_format 
	plt.savefig(outputFile)  # Save the figure
	print 'Saved file to', outputFile
			
	plt.close()
	
############

def plot_comparison(z, ionized_cells_model1, ionized_cells_model2, nion_model1, nion_model2, OutputDir, model_tags, output_tag):
# Plots ionization bubbles for two realizaiton of the box.  These bubbles will be overlaid on top of each other to allow comparison between the two.

## Input ##
# z is the redshift we're plotting at.
# ionized_cells_model1 (and ionized_cells_model2) are the arrays that contains the ionized cells.
# OutputDir is the path of the output directory.

## Output ##
# The output file will be of the form '*OutputDir*/*output_tag*_*z*.*output_format*'

	print
	print "Plotting a comparison between the ionized bubbles." 	

	master_cells = np.empty((GridSize,GridSize,GridSize))

	# This block of for loops will decide the stacking of the arrays.
	# In the current implemenation there layers are ionization sources > first ionized_cells > second ionized_cells > no ionization.
	# To change layering take the if statement block and move it up or down.
	for p in range(0, GridSize):
		for l in range(0, GridSize):
			for m in range(0,GridSize):
				if(nion_model1[p,l,m] != 0): 
					master_cells[p,l,m] = -1
				elif(nion_model2[p,l,m] != 0):
					master_cells[p,l,m] = -2
				elif(ionized_cells_model1[p,l,m] == 1):
					master_cells[p,l,m] = 1
				elif(ionized_cells_model2[p,l,m] == 1):
					master_cells[p,l,m] = 0
				else: 
					master_cells[p,l,m] = 2

	master_cells[master_cells < -2] = 2

	ax = plt.subplot(111)

	cmap = cm.get_cmap('afmhot_r', 5)
		
	im = ax.imshow(master_cells[:,:,cut_slice:cut_slice+1].mean(axis = -1), interpolation='none', origin='low', extent =[0,BoxSize,0,BoxSize], vmin = -2, vmax = 2, cmap = cmap)

	cbar = plt.colorbar(im, ax = ax, ticks = [1.6, 0.85, 0.0, -0.85, -1.6]) # Set the tick intervals for the colourbar.
	cbar.ax.set_yticklabels(['None', model_tags[0], model_tags[1], "Sources - " + model_tags[0], "Sources - " + model_tags[1]]) # Colourbar labels.
	cbar.ax.tick_params(axis = 'y', which = 'both', length = 0) # Alter how the ticks appear.
	ax.set_xlabel(r'$\mathrm{x}  (h^{-1}Mpc)$')  
	ax.set_ylabel(r'$\mathrm{y}  (h^{-1}Mpc)$')  

	ax.set_xlim([0.0, BoxSize]) 
	ax.set_ylim([0.0, BoxSize])

	outputFile = OutputDir + output_tag + output_format 	
	plt.savefig(outputFile)  # Save the figure
	print 'Saved file to', outputFile
			
	plt.close()

##############

def plot_sources(z, filepath, nion_tmp, OutputDir, output_tag): 
# Plots the location of the ionizing sources.  At the moment this function only plots if there is a source in the cell and not its photon count.

## Input ##
# z is the redshift we're plotting at. nion is the array that contains the ionizing photons

## Output ##
# The output file will be of the form '*OutputDir*/*output_tag*_*z*.*output_format*'

	print
	print "Plotting ionizing sources for file %s" %(filepath)
	#nion_tmp[nion_tmp > 0] = 1 # Simply set to measure if a cell contains a photon source, not its strength.

	ax = plt.subplot(111)

	im = ax.imshow(nion_tmp[:,:,cut_slice:cut_slice+1].mean(axis = -1), interpolation = 'none', origin = 'low', extent = [0,BoxSize,0,BoxSize], vmin = 0, vmax = np.amax(nion_tmp[:,:,cut_slice:cut_slice+1].mean(axis=-1)), cmap = 'afmhot_r')

	cbar = plt.colorbar(im, ax = ax)
	cbar.set_label(r'Photons Emitted in Cell')
				    
	ax.set_xlabel(r'$\mathrm{x}  (h^{-1}Mpc)$')  
	ax.set_ylabel(r'$\mathrm{y}  (h^{-1}Mpc)$')  

	ax.set_xlim([0.0, BoxSize]) 
	ax.set_ylim([0.0, BoxSize])
	
	outputFile = OutputDir + output_tag + '_z' + str(z) + output_format 		
	plt.savefig(outputFile)  # Save the figure
	print 'Saved file to', outputFile
			
	plt.close()
		
###########

def difference_map(z, ionized_cells_model1, ionized_cells_model2, OutputDir, model_tags, output_tag):
# Plots a difference map between two ionization realizations. This is function compliments 'plot_comparison'.

## Input ##
# z is the redshift we're plotting at.
# ionized_cells_model1 (and ionized_cells_model2) are the arrays that contains the ionized cells.
# OutputDir is the path of the output directory.

## Output ##
# The output file will be of the form '*OutputDir*/*output_tag*_*z*.*output_format*'

	print
	print "Plotting a difference map between the models."

	ax = plt.subplot(111)

	cmap = cm.get_cmap('RdGy', 3)
	im = ax.imshow(ionized_cells_model1[:,:,cut_slice:cut_slice+1].mean(axis = -1) - ionized_cells_model2[:,:,cut_slice:cut_slice+1].mean(axis = -1), interpolation = 'none', origin = 'low', extent = [0,BoxSize,0,BoxSize], vmin = -1, vmax = 1, cmap = cmap)

	cbar = plt.colorbar(im, ax = ax, ticks = [0.65, 0.0, -0.65]) # Set the tick intervals for the colourbar.
	cbar.ax.set_yticklabels([model_tags[0], "Agreement", model_tags[1]]) 
	cbar.ax.tick_params(axis = 'y', which = 'both', length = 0) # Alter how the ticks appear.	
				    
	ax.set_xlabel(r'$\mathrm{x}  (h^{-1}Mpc)$')  
	ax.set_ylabel(r'$\mathrm{y}  (h^{-1}Mpc)$')  

	ax.set_xlim([0.0, BoxSize]) 
	ax.set_ylim([0.0, BoxSize])

	outputFile = OutputDir + output_tag + output_format 		
	plt.savefig(outputFile)  # Save the figure
	print 'Saved file to', outputFile
			
	plt.close()	

###########

def calculate_volume_frac(ionized_cells):
# This function will calculate (and return!) the fraction of cells that are ionized.  
# This function was separated from 'plot_global_frac' as the global fractions for each redshifts must be calculated before we can plot them.

## Input ##
# ionized_cells is the array that contains the ionization data.

## Output ##
# The fraction of HI in the grid.

	HI = 1 - sum(ionized_cells)/float(GridSize**3)
        print "There is %.4f fraction of HII." %(HI)

	return HI

###########


def calculate_mass_frac(ionized_cells, density):
# This function will calculate (and return!) the mass-averaged fraction of cells that are ionized.  
# This function was separated from 'plot_global_frac' as the global fractions for each redshifts must be calculated before we can plot them.

## Input ##
# ionized_cells is the array that contains the ionization data.
# density is the array that contains the density data.

## Output ##
# The mass-averaged fraction of HI in the grid.

	HI = 1 - sum(ionized_cells * density/float(sum(density)))  

        print 
        print "Mass averaged HII fraction is %.4f" %(HI)

	return HI

###########


def calculate_total_nion(model_name, nion):
# This function will calculate (and return!) the total number of ionizing photons (per second) in the grid.
# This function was separated from 'plot_total_nion' as total nion for each redshifts must be calculated before we can plot them.
# ionized_cells is the array that contains the ionization data.

# Output: The total number of ionizing photons (per second) in the grid.

#        nion_total = sum(nion)/Hubble_h/(BoxSize**3/Hubble_h**3)
	nion_total = sum(nion)

	print
	print "The total number of ionizing photons (per second) for the %s Model is %.4e." %(model_name, nion_total)

	return nion_total


##########




	



#########


def plot_global_frac(ZZ, mass_frac, volume_frac, labels, OutputDir, output_tag):
# This function will plot the global HI fraction as a function of redshift. The function accepts an array of arrays for the global HI fraction to allow plotting of multiple realizations on the same graph.

## Input ##
# ZZ is an array containing the redshifts we plot over.
# global_frac is an array of arrays where each array contains the global HI fraction at each redshift.
# labels is an array that contains the labels for each realization we are plotting.

## Output ##
# The output file will be of the form '*OutputDir*/*output_tag*_*z*.*output_format*'


	print 
	print "Plotting the global fraction of HI."

	ax = plt.subplot(111)

	colors = ['r', 'b', 'g', 'c', 'm']
	markers = ['x', 'o', '^', 's', 'D']

        top_label1, = ax.plot(np.NaN, np.NaN, '-', color = 'none', label = labels[0])
	volume_label1 = ax.scatter(ZZ[0:len(volume_frac[0])], volume_frac[0], color = colors[0], marker = 'x', label = 'Volume Averaged')
        mass_label1 = ax.scatter(ZZ[0:len(mass_frac[0])], mass_frac[0], color = colors[0], marker = 'o', label = 'Mass Averaged')

        top_label2, = ax.plot(np.NaN, np.NaN, '-', color = 'none', label = labels[1])
	volume_label2 = ax.scatter(ZZ[0:len(volume_frac[1])], volume_frac[1], color = colors[1], marker = 'x', label = 'Volume Averaged')
        mass_label2 = ax.scatter(ZZ[0:len(mass_frac[1])], mass_frac[1], color = colors[1], marker = 'o', label = 'Mass Averaged')
        
	ax.set_xlabel(r"$z$")
	ax.set_ylabel(r"$\langle x_{HI}\rangle$")

        labels = [top_label1, volume_label1, mass_label1, top_label2, volume_label1, mass_label2]   
    
#        leg = plt.legend([top_label1, volume_label1, mass_label1, top_label2, volume_label2, mass_label2], [H.get_label() for H in labels])#, loc=2, numpoints=1, labelspacing=0.1)
        leg = plt.legend(handles = [top_label1, volume_label1, mass_label1, top_label2, volume_label2, mass_label2], loc = 4, scatterpoints=1, labelspacing = 0.1)
        leg.draw_frame(False)  # Don't want a box frame
        for t in leg.get_texts():  # Reduce the size of the text
            t.set_fontsize('medium')

    	ax.xaxis.set_minor_locator(mtick.MultipleLocator(tick_interval))
    	ax.yaxis.set_minor_locator(mtick.MultipleLocator(tick_interval))
	outputFile = OutputDir + output_tag + output_format 			
	plt.savefig(outputFile)  # Save the figure
	print 'Saved file to', outputFile
			
	plt.close()	

##########

def plot_photo_mean(ZZ, Photo_Mean, Photo_Std, labels, OutputDir, output_tag):
	
	ax = plt.subplot(111)
	for p in xrange(0, len(Photo_Mean)):

		plt.scatter(ZZ[0:len(Photo_Mean[p])], np.log10(Photo_Mean[p]), color = colours[p], marker = markers[p], label = labels[p])

	plt.xlabel(r"$\mathrm{z}$", size = label_size + extra_size)
        plt.ylabel(r"$\mathrm{log}_{10} \: \langle \Gamma_\mathrm{HI}\rangle \: \: [\mathrm{s}^{-1}]$")

        leg = plt.legend(loc='upper right', numpoints=1,
                         labelspacing=0.1)
        leg.draw_frame(False)  # Don't want a box frame
        for t in leg.get_texts():  # Reduce the size of the text
            t.set_fontsize('medium')


	plt.axis([6, 12, -16, -9.5])
    	ax.xaxis.set_minor_locator(mtick.MultipleLocator(tick_interval))
    	ax.yaxis.set_minor_locator(mtick.MultipleLocator(tick_interval))

	outputFile = OutputDir + output_tag + output_format 			
	plt.savefig(outputFile)  # Save the figure
	print 'Saved file to', outputFile
			
	plt.close()	


#########




def plot_total_nion(ZZ, total_nion, labels, OutputDir, output_tag):
# This function will plot the total number of ionizing photons as a function of redshift. The function accepts an array of arrays for the total number of ionizing photons to allow plotting of multiple realizations on the same graph.

## Input ##
# ZZ is an array containing the redshifts we plot over.
# total_nion is an array of arrays where each array contains the total number of ionizing photons at each redshift.
# labels is an array that contains the labels for each realization we are plotting.

## Output ##
# The output file will be of the form '*OutputDir*/*output_tag*_*z*.*output_format*'

	print 
	print "Plotting the total number of ionizing photons" 

	colors = ['r', 'b', 'g', 'c', 'm']


	ax = plt.subplot(111)

	for p in xrange(0, len(total_nion)):

		plt.scatter(ZZ[0:len(total_nion[p])], np.log10(total_nion[p]), color = colors[p], marker = markers[p], label = labels[p])

	plt.xlabel(r"$\mathrm{z}$")
        plt.ylabel(r"$\mathrm{log}_{10} \: \dot{N}_{\mathrm{HI}} \: \: [\mathrm{s}^{-1}]$")

        leg = plt.legend(loc='upper right', numpoints=1,
                         labelspacing=0.1)
        leg.draw_frame(False)  # Don't want a box frame
        for t in leg.get_texts():  # Reduce the size of the text
            t.set_fontsize('medium')


    	ax.xaxis.set_minor_locator(mtick.MultipleLocator(tick_interval))
    	ax.yaxis.set_minor_locator(mtick.MultipleLocator(tick_interval))

	outputFile = OutputDir + output_tag + output_format 			
	plt.savefig(outputFile)  # Save the figure
	print 'Saved file to', outputFile
			
	plt.close()	

##########


def plot_density(z, density, OutputDir, output_tag):
# Plots a slice of the density field.

## Input ##
# z is the redshift we're plotting at.
# density is the array that contains the overdensity of each cell.

## Output ##
# The output file will be of the form '*OutputDir*/*output_tag*_*z*.*output_format*'

	print
	print "Plotting density slice."
	print "The minimum density for redshift %.3f was %.3f." %(z, np.amin(density)) 
	print "The maximum density for redshift %.3f was %.3f." %(z, np.amax(density)) 

	print "The minimum density index for redshift %.3f was %.3f." %(z, np.argmin(np.ravel(density), axis = 0))
	print "The maximum density index for redshift %.3f was %.3f." %(z, np.argmax(np.ravel(density), axis = 0))

	print len(density[density == 0])

	ax = plt.subplot(111)
	
	im = ax.imshow(density[:,:,cut_slice:cut_slice+1].mean(axis = -1), interpolation='bilinear', origin='low', extent =[0,BoxSize,0,BoxSize], cmap = 'Purples', norm = colors.LogNorm(vmin = 0.12, vmax = 50)) 

	cbar = plt.colorbar(im, ax = ax)
	cbar.set_label(r'$\rho/\langle \rho \rangle$')
				    
	ax.set_xlabel(r'$\mathrm{x}  (h^{-1}Mpc)$')  
	ax.set_ylabel(r'$\mathrm{y}  (h^{-1}Mpc)$')  

	ax.set_xlim([0.0, BoxSize]) 
	ax.set_ylim([0.0, BoxSize])

	title = r"$z = %.3f$" %(z)
        ax.set_title(title)
	#ax.text(52.5, 60, r'z = %.1f' %ZZ[i], color = 'black', fontsize = 15)

	outputFile = OutputDir + output_tag + output_format 		
	plt.savefig(outputFile)  # Save the figure
	print 'Saved file to', outputFile
			
	plt.close()	

###########

def plot_photofield(z, photofield, OutputDir, output_tag):
# Plots a slice of the HI Photoionization field at a specified redshift.

## Input ##
# z is the redshift we're plotting at.
# photofield is the photoionization rate of each cell. 

## Output ##
# The output file will be of the form '*OutputDir*/*output_tag*_*z*.*output_format*'

	photo_min = np.amin(np.log10(photofield))
	photo_max = np.amax(np.log10(photofield))

	print
	print "Plotting photoionization slice."
	print "The minimum photoionization rate for redshift %.3f was %.3f." %(z, photo_min)
	print "The maximum photoionization rate for redshift %.3f was %.3f." %(z, photo_max) 

	print "The minimum photoionization rate index for redshift %.3f was %.3f." %(z, np.argmin(np.ravel(photofield), axis = 0))
	print "The maximum photoionization rate index for redshift %.3f was %.3f." %(z, np.argmax(np.ravel(photofield), axis = 0))

	photo_slice = photofield[:,:,cut_slice:cut_slice+1].mean(axis = -1)

	ax = plt.subplot(111)
	
	im = ax.imshow(np.log10(photo_slice), interpolation='bilinear', origin='low', extent =[0,BoxSize,0,BoxSize], cmap = 'Purples', vmin = -16.22, vmax = -6.8) 

	cbar = plt.colorbar(im, ax = ax)
	cbar.set_label(r'$\mathrm{log}_{10}\Gamma [\mathrm{s}^{-1}]$')
				    
	ax.set_xlabel(r'$\mathrm{x}  (h^{-1}Mpc)$')  
	ax.set_ylabel(r'$\mathrm{y}  (h^{-1}Mpc)$')  

	ax.set_xlim([0.0, BoxSize]) 
	ax.set_ylim([0.0, BoxSize])

	title = r"$z = %.3f$" %(z)
        ax.set_title(title)
	#ax.text(52.5, 60, r'z = %.1f' %ZZ[i], color = 'black', fontsize = 15)

	outputFile = OutputDir + output_tag + output_format 		
	plt.savefig(outputFile)  # Save the figure
	print 'Saved file to', outputFile
			
	plt.close()	

############

def plot_nionfield(z, nion, OutputDir, output_tag):
# Plots a slice of the ionizing photon field at a specified redshift.

## Input ##
# z is the redshift we're plotting at.
# photofield is the photoionization rate of each cell. 

## Output ##
# The output file will be of the form '*OutputDir*/*output_tag*_*z*.*output_format*'

	nion_slice = nion[:,:,cut_slice:cut_slice+50].mean(axis = -1)
	
	nion_min = np.amin(np.log10(nion[nion > 1e20]))
	nion_max = np.amax(np.log10(nion[nion > 1e20]))

	print
	print "Plotting photoionization slice."
	print "The minimum ionizing photons rate for redshift %.3f was %.3f." %(z, nion_min)
	print "The maximum ionizing photons rate for redshift %.3f was %.3f." %(z, nion_max) 

	print "The minimum ionizing photons rate index for redshift %.3f was %.3f." %(z, np.argmin(np.ravel(nion), axis = 0))
	print "The maximum ionizing photons rate index for redshift %.3f was %.3f." %(z, np.argmax(np.ravel(nion), axis = 0))

	ax = plt.subplot(111)
	
	im = ax.imshow(np.log10(nion_slice), interpolation='bilinear', origin='low', extent =[0,BoxSize,0,BoxSize], cmap = 'Purples', vmin = nion_min, vmax = nion_max) 

	cbar = plt.colorbar(im, ax = ax)
	cbar.set_label(r'$\mathrm{log}_{10}N_{\gamma} [\mathrm{s}^{-1}]$')
				    
	ax.set_xlabel(r'$\mathrm{x}  (h^{-1}Mpc)$')  
	ax.set_ylabel(r'$\mathrm{y}  (h^{-1}Mpc)$')  

	ax.set_xlim([0.0, BoxSize]) 
	ax.set_ylim([0.0, BoxSize])

	title = r"$z = %.3f$" %(z)
        ax.set_title(title)
	#ax.text(52.5, 60, r'z = %.1f' %ZZ[i], color = 'black', fontsize = 15)

	outputFile = OutputDir + output_tag + output_format 		
	plt.savefig(outputFile)  # Save the figure
	print 'Saved file to', outputFile
			
	plt.close()	

############

def plot_density_numbers(z, density, OutputDir, output_tag):
# Plot the numerical value of the overdensity and highlight high values of the overdensities.  Useful if we want to investigate the values around some point.

## Input ##
# z is the redshift we're plotting at.
# density is the array that contains the overdensity of each cell.

## Output ##
# The output file will be of the form '*OutputDir*/*output_tag*_*z*.*output_format*'

	# These values will give the bounds of our zoom in. Numerical values are in cMpc.
	#lower_x = int(55.5*GridSize/BoxSize)
	#upper_x = int(62.5*GridSize/BoxSize)
	#lower_y = int(42.5*GridSize/BoxSize)
	#upper_y = int(55.5*GridSize/BoxSize) 

	#lower_x = 64 
	#upper_x = 78 
	#lower_y = 50 
	#upper_y = 64 

	lower_x = 64 
	upper_x = 78 
	lower_y = 45 
	upper_y = 58 


	density[density == 0] = 1
	density = np.log10(density)

	step = 1 # The interval we want to plot the values at.
	density_cut = density[:,:,cut_slice:cut_slice+1].mean(axis = -1)
	density_cut = density_cut[lower_x:upper_x:step,lower_y:upper_y:step]

        print np.amax(density_cut) 

	locations_x = np.arange(lower_x,upper_x,step) # Cell locations for each number.
	locations_y = np.arange(lower_y,upper_y,step)

	ax = plt.subplot(111)

	for (p, q), r in np.ndenumerate(density_cut): # Loops over each overdensity.
		if r > 2: # If we have a high overdensity,
			color = 'r' # Want to highlight in a different colour.
		else:
			color = 'k'
		ax.text(locations_y[q]*Ratio, locations_x[p]*Ratio, '{:0.1f}'.format(r), ha='center', va='center', fontsize = 8, color = color) # Write the numerical value.

	ax.set_xlabel(r'$\mathrm{x}  (h^{-1}Mpc)$')  
	ax.set_ylabel(r'$\mathrm{y}  (h^{-1}Mpc)$')  

	ax.set_xlim([(lower_y-1)*BoxSize/GridSize, (upper_y)*BoxSize/GridSize]) 
	ax.set_ylim([(lower_x-1)*BoxSize/GridSize, (upper_x)*BoxSize/GridSize])

	title = r"$z = %.3f$" %(z)

        ax.set_title(title)

	outputFile = OutputDir + output_tag + output_format 
	plt.savefig(outputFile)  # Save the figure
	print 'Saved file to', outputFile

	plt.close()
##########

def calculate_bubble_MC(z, ionized_cells, OutputDir, output_tag):
# Calculate the size of ionized/neutral bubbles by choosing an ionized/neutral cell and measuring the distance to a cell of the opposite phase.

## Input ##
# z is the redshift we are doing the MC walk at.
# ionized_cells is the array that contains the ionization state of a cell.

## Output ##
# The output file will be of the form '*OutputDir*/MC/*output_tag*_*z*.dat'

	def MC_walk(cells, indices, phase, N, outfile):
	# Function for the MC walk to calculate bubble size.
    
        ## Input ##
	# cells is the array that contains the ionization field (0 or 1).
	# indices is a length 3 array containing the x,y,z indices of the cells that are neutral (phase = 0) or ionized (phase = 1)
	# phase is 0 if we are starting with neutral or 1 if we are starting with ionized cell.
	# N is the number of random points we select.
    
        ## Output ##
        # A .dat file containing the results of the MC walk (number of steps until it encounters a phase transition).

		radii = []

		for j in xrange(0,int(N)):
                        
                        if (j%20000 == 0):
                            print "On walk number %d" %(j)
    
			## Select a random direction to walk through ##
			direction = random.randint(1,6)

			if direction == 1:
				x = 1
				y = 0
				z = 0
			elif direction == 2:
				x = -1 
				y = 0
				z = 0
			elif direction == 3:
				x = 0
				y = 1
				z = 0
			elif direction == 4:
				x = 0
				y = -1
				z = 0
			elif direction == 5:
				x = 0
				y = 0
				z = 1
			else:
				x = 0
				y = 0
				z = -1


			# Pick the x,y,z coordinates of a random ionized/neutral cell
			random_index = random.randint(0,len(indices[0])-1)
			walk_x = indices[0][random_index]
			walk_y = indices[1][random_index]
			walk_z = indices[2][random_index]
	
			R = 0
			phase_transition = phase

			while (phase_transition == phase): # While we haven't changed phase yet.
				R += 1 # Keep increasing the radius until we do.
				phase_transition = cells[(walk_x + R*x) % GridSize, (walk_y + R*y) % GridSize, (walk_z + R*z) % GridSize]
				if (phase_transition > 0.8):
					phase_transition = 1
				else:
					phase_transition = 0	
				if (R >= BoxSize):
					phase_transition = (phase + 1) % 2

			radii.append(R)
			
		np.savetxt(outfile, radii, delimiter = ',')
		print "MC file saved as", outfile

	print
	print "Calculating bubble size using MC walk."	

	N = 1e5

	start_time = time.time()

	ionized_indices= np.where(ionized_cells > 0.8) # Calculate the array indices corresponding to neutral/ionized cells.
	unionized_indices = np.where(ionized_cells < 0.2)

	MCDir = OutputDir + 'MC/' 	
	if not os.path.exists(MCDir):
		os.makedirs(MCDir)
	outfile = MCDir + output_tag + '_z_%.3f.dat' %(ZZ[i])
	MC_walk(ionized_cells, ionized_indices, 1, N, outfile)

	print("MC took %s seconds." % (time.time() - start_time))


##########

def plot_bubble_MC(ZZ, model_tags, file_tags, OutputDir, output_tag):
# Plot the results from the MC walk.  Note that input_tag and labels are arrays that contains the input file tag and label for different realizations.

## Input ##
# ZZ is the redshift range we are plotting the results over.
# upperZ is the upper bound we are plotting to.
# input_tag is an array with the file tags for the input MC file for different realizations #### NOTE: This should be the same as *output_tag* in calculate_bubble_MC
# labels is an array that contains the graph labels for different realizations.

## Output ##
# The output file will be of the form '*OutputDir*/*output_tag*.*output_format*'

	print "Plotting results from MC walk."
	colors = ['r', 'b', 'g', 'm', 'c', 'k', 'y', 'b']
	linestyles = ['-', '--', '-.', ':']

	MCDir = OutputDir + 'MC/'
	
	ax = plt.subplot(111)
	for p in xrange(0, len(ZZ)):
		for q in xrange(0, len(file_tags)): 

			infile = MCDir + file_tags[q] + '_z_%.3f.dat' %(ZZ[p]) 
			fd = open(infile, 'rb')

			print("Plotting Bubble size of file %s") %(infile)
			R = np.loadtxt(fd)
			print("Maximum radius before scaling is %d cells.") %(max(R))
		
			R *= BoxSize/GridSize 
			print("Maximum radius after scaling is %.4f Mpc/h.") %(max(R))	

			binwidth = 1*BoxSize/GridSize

			R_low = 0.5*BoxSize/GridSize
            		if max(R) > BoxSize/2:
		                R_high = BoxSize/2 + 0.5*BoxSize/GridSize
			else:
		                R_high = max(R) + 0.5*BoxSize/GridSize
		        R_high = max(R) + 0.5*BoxSize/GridSize
			NB = (R_high - R_low) / binwidth
                
			(counts, binedges) = np.histogram(R, range=(R_low, R_high), bins=NB, density = True)

			# Set the x-axis values to be the centre of the bins
			xaxeshisto = binedges[:-1] + 0.5 * binwidth
            		counts *= xaxeshisto
            
                        print max(counts)
			if q == 0:
				label = "z = %.3f" %(ZZ[p])
			else:
				label = ""
			plt.plot(xaxeshisto, counts, ls = linestyles[q%len(linestyles)], label = label, color = colors[p%len(colors)])	

	for q in xrange(0, len(model_tags)):
		plt.plot(-1, -5, ls = linestyles[q], label = model_tags[q], color = 'k')

        plt.xscale('log', nonposy='clip')
	plt.axis([0, BoxSize, 0.0, 0.7])

	plt.xlabel(r'$R \: (h^{-1} \mathrm{Mpc})$')
	plt.ylabel(r'$R \: \: dP/dR$')

	leg = plt.legend(loc='upper right', numpoints=1,
			 labelspacing=0.1)
	leg.draw_frame(False)  # Don't want a box frame
	for t in leg.get_texts():  # Reduce the size of the text
		   t.set_fontsize('medium')

    	ax.xaxis.set_minor_locator(mtick.MultipleLocator(tick_interval))
    	ax.yaxis.set_minor_locator(mtick.MultipleLocator(tick_interval))



	outputFile = OutputDir + output_tag + output_format 
	plt.savefig(outputFile)  # Save the figure
	print 'Saved file to', outputFile
	plt.close()


##########

def Power_Spectrum(ionized_cells):
# This function takes the ionized_cells and calculates the associated power spectrum.
# It first determines the dimensions of the bins in k-space.  Then it calculates the 3D Power Spectrum before binning it into 1D.

## Input ##
# ionized_cells is the array that contains the ionization data.

## Output ##
# k_mid: The middle point for each of the k-space bins.
# PowSpec_1D: The 1-Dimensional Power Spectrum.
# error: The error in PowSpec_1D
    
    ## Calculating the bins in k-space. ##

    mid_point = GridSize/2 # Middle of the Grid.
    
    n1 = arange(0, GridSize)
    n1[1+mid_point:] -= GridSize
    n2 = n1**2
    n_mag = np.sqrt(add.outer(add.outer(n2, n2), n2)).ravel() # Finding the magnitude of k-space vectors.
    
    n_bins = (-1,) + tuple(arange(mid_point-1)+1.5) + (BoxSize*2,)
    
    k_bins = digitize(n_mag, n_bins) - 1 # Digitize basically takes an input array (N_Mag) and bins each value according to the binedges defined by N_bins.  The indices of the bin that each element of N_Mag belongs to is returned.
    
    k_multiplier = 2.0 * np.pi / BoxSize # Moving from real-space to k-space.
    
    k_min = (array(n_bins) * k_multiplier)[:-1] # Lower bound for each of the k-space bins.
    k_min[0] = 0
    
    k_max = (array(n_bins) * k_multiplier)[1:] # Upper bound for each of the k-space bins.
    k_max[-1] = mid_point * k_multiplier * sqrt(3.0) 

    k_volume = bincount(k_bins) * (k_multiplier)**3 # Volume in k-space (Number of cells of a specified type, divided by the volume of each cell).
    
    ##
    
    PowSpec_3D = (np.abs(np.fft.fftn(ionized_cells))**2).ravel() # Fourier transform into 3D Power Spectrum.

    PowSpec_1D = bincount(k_bins, weights=PowSpec_3D) # Takes the 3D Power Spectrum and bins the values into the k-space bins.
    PowSpec_1D /= k_volume # Normalize by the volume of the bins.  Necessary as spheres of larger radii occupy more volume by definition.
    
    # Calculate the error in the 1D Power Spectrum.
    v2 = bincount(k_bins, weights = (PowSpec_3D**2)) # Second Order
    v0 = bincount(k_bins) # Zeroth Order
    
    error = sqrt((v2*v0 - PowSpec_1D**2)/(v0-1)) / k_volume
    
    k_mid = 0.5 * (k_max + k_min) # Middle point for each of the bins in k-space.
#    PowSpec_1D *= k_mid**3 / 2 / (np.pi**2) / (BoxSize**3) 

    return k_mid, PowSpec_1D, error

##########

def plot_power(ZZ, k, Power, Error, labels, OutputDir, output_tag):

	ax = plt.subplot(111)
	for p in xrange(0, len(k)):
		print Power[p]
		plt.scatter(k[p], Power[p], color = colours[p], marker = markers[0], label = labels[p]) 

	for p in xrange(0, len(ZZ)):
		label = "z = %.3f" %(ZZ[p])
		plt.scatter(1e100, 1e100, color = 'k', marker = markers[0], label = label) 

	plt.xlabel(r'$k \: \left[\mathrm{Mpc}^{-1}h\right]$', size = label_size + extra_size)
	#plt.ylabel( r'$P\left(k\right) \: \: \left[\mathrm{Mpc}^3 h^{-3}\right]$', size = label_size + extra_size)
	plt.ylabel( r'$\bar{\delta T_b^2} \Delta_{21}^2 \left[\mathrm{mK}^2\right]$', size = label_size + extra_size)

        plt.xscale('log', nonposy='clip')
        plt.yscale('log', nonposy='clip')
        leg = plt.legend(loc='upper left', numpoints=1,
                         labelspacing=0.1)
        leg.draw_frame(False)  # Don't want a box frame
        for t in leg.get_texts():  # Reduce the size of the text
            t.set_fontsize('medium')

	plt.axis([0.5e-1, 1e1, np.amin(Power[:]), np.amax(Power[:])])	
    	#ax.xaxis.set_minor_locator(mtick.MultipleLocator(tick_interval))
    	#ax.yaxis.set_minor_locator(mtick.MultipleLocator(tick_interval))

	outputFile = OutputDir + output_tag + output_format 			
	plt.savefig(outputFile)  # Save the figure
	print 'Saved file to', outputFile
			
	plt.close()	





#########


def Reionization_Redshift(ionized_cells, density, redshift_array, z):

    print
    print "Checking to see what cells were reionized at redshift %.2f." %(z)

    tot_density = 0.0
    tot_density_std = 0.0
    count = 0.0

    for i in xrange(0, GridSize):
        for j in xrange(0, GridSize):
            for k in xrange(0, GridSize):
                if (ionized_cells[i,j,k] > 0.9 and redshift_array[i,j,k] == 0):
		    tot_density += density[i,j,k]
		    count += 1.0

    if (count > 0.0):
	density_z_mean = tot_density/count
    	for i in xrange(0, GridSize):
            for j in xrange(0, GridSize):
            	for k in xrange(0, GridSize):
                    if (ionized_cells[i,j,k] > 0.9 and redshift_array[i,j,k] == 0):
                    	redshift_array[i,j,k] = z
                        tot_density_std += (density[i,j,k] - density_z_mean)**2 	
		        
	tot_density_std = np.sqrt(tot_density_std / count)
    else:
	density_z_mean = 0.0
	tot_density_std = 0.0

    return redshift_array, density_z_mean, tot_density_std

##########


def photon_baryon(lowerZ, upperZ, ZZ, total_nion, Hubble_h, OB, Y, labels, OutputDir, output_tag): 


    Baryons = nb * (Mpc_m * 1e2)**3 # Number density of baryons (in cm^-3) to Mpc^-3 
    print Baryons
    Baryons *= (BoxSize/Hubble_h)**3 # Total number of baryons in our box
    print Baryons

    total_photons = np.zeros((upperZ-lowerZ)*len(total_nion))

    count = 0 


    for p in xrange(0, len(tota_nion)):
        total_photons[count] = (AllVars.Lookback_Time[0]-AllVars.Lookback_Time[lowerZ]) * total_nion[p][0] * AllVars.Sec_Per_Megayear*1e3
        count += 1
        for i in xrange(lowerZ+1, upperZ): 
#        total_photons[count] = total_photons[count-1] + (AllVars.Lookback_Time[i-1] - AllVars.Lookback_Time[i]) * total_nion[0][count] * AllVars.Sec_Per_Megayear*1e3
#        print AllVars.Lookback_Time[i-1] - AllVars.Lookback_Time[i]
            total_photons[count] = total_photons[count-1] + (AllVars.Lookback_Time[0] - AllVars.Lookback_Time[i])*total_nion[p][count] * AllVars.Sec_Per_Megayear*1e3
            count += 1

    plt.figure()

    colors = ['r', 'b', 'g', 'c', 'm']
    markers = ['x', 'o', '^', 's', 'D']

    for p in xrange(0, len(total_nion)):

        if (p == 0):
            lower_idx = 0
            upper_idx = len(total_nion[p])
        elif (p == 1):
            lower_idx = len(total_nion[0])
            upper_idx = len(total_nion[0]) + len(total_nion[1])

        plt.scatter(ZZ[0:len(total_nion[p])], np.log10(total_photons[p*len(total_nion[p]):len(total_nion[p])]/Baryons), color = colors[p], marker = markers[p], label = labels[p])

    plt.xlabel(r"$\mathrm{z}$")
    plt.ylabel(r"$\mathrm{log}_{10} \: \dot{N}_{\mathrm{HI}} \: \: [\mathrm{s}^{-1}]$")

    leg = plt.legend(loc='upper right', numpoints=1,labelspacing=0.1)
    leg.draw_frame(False)  # Don't want a box frame
    for t in leg.get_texts():  # Reduce the size of the text
        t.set_fontsize('medium')

    outputFile = OutputDir + output_tag + output_format 			
    plt.savefig(outputFile)  # Save the figure
    print 'Saved file to', outputFile
			
    plt.close()	
    

##########


def analytic_HII(total_nion, redshift, upperZ, snaplist, OutputDir, output_tag):


    Q_array = np.empty(upperZ)

    Q_array[0] = 0
    Q = 0

    for i in xrange(0, upperZ-1):

        print "=============================="
        print "REDSHIFT %.3f" %(ZZ[i])	
        print "=============================="


	## Using the prescription given by Lapi 2016 ## 
	
	hydrogen = n_HI(redshift[i], Hubble_h, OB, Y) * 1e-6 * Cubic_cm_Cubic_Mpc 
	#hydrogen = 2e-7 * (OB*(Hubble_h**2)/0.022) * Cubic_cm_Cubic_Mpc # Number density of Hydrogen in Mpc^-3 
	print "Hydrogen per Mpc^-3", hydrogen
	Nion = total_nion[i] * 1e1 / ((BoxSize/Hubble_h)**3) # Number of ionizing photons in s^-1 Mpc^-3
	print "Nion = %.4e s^-1 Mpc^-3" %(Nion)

	one_plus_z = (1 + redshift[i])/float(7)
	print "one_plus_z", one_plus_z

	t_rec = 3.2 * sec_per_Myr * 1e3 * (one_plus_z**(-3)) * (3**(-1)) # Recombination time in seconds. 
	print "t_rec", t_rec

	Q_dot = Nion/hydrogen - Q/t_rec

	print "Q_dot",Q_dot

	dt = (AllVars.Lookback_Time[snaplist[i]] - AllVars.Lookback_Time[snaplist[i+1]]) * sec_per_Myr * 1e3
	print len(AllVars.Lookback_Time)
	print "dt", dt

	Q = Q + Q_dot*dt

	Q_array[i+1] = Q
	print "Q", Q


    print 
    print "Plotting the analytic Q" 

    plt.figure()

    colors = ['r', 'b', 'g', 'c', 'm']
    markers = ['x', 'o', '^', 's', 'D']


    plt.scatter(redshift[0:upperZ], 1-Q_array, color = 'r', marker = 'x')

    plt.xlabel(r"$\mathrm{z}$")
    plt.ylabel(r"$Q_{HI}$")

    outputFile = OutputDir + output_tag + output_format 			
    plt.savefig(outputFile)  # Save the figure
    print 'Saved file to', outputFile
           
    plt.close()	


##########

def plot_redshifts(redshift, ZZ, lowerZ, upperZ, OutputDir, output_tag):

	ax = plt.subplot(111)
	
	im = ax.imshow(redshift[:,:,cut_slice:cut_slice+1].mean(axis = -1), interpolation='bilinear', origin='low', extent =[0,BoxSize,0,BoxSize], cmap = 'Dark2', vmin = ZZ[lowerZ], vmax = ZZ[upperZ-1]) 

	cbar = plt.colorbar(im, ax = ax)
	cbar.set_label(r'$z_{\mathrm{reion}}$')
				    
	ax.set_xlabel(r'$\mathrm{x}  (h^{-1}Mpc)$')  
	ax.set_ylabel(r'$\mathrm{y}  (h^{-1}Mpc)$')  

	ax.set_xlim([0.0, BoxSize]) 
	ax.set_ylim([0.0, BoxSize])

	outputFile = OutputDir + output_tag + output_format 		
	plt.savefig(outputFile)  # Save the figure
	print 'Saved file to', outputFile
			
	plt.close()	

##########

def save_redshifts(redshift, OutputDir, output_tag):


	outputFile = OutputDir + output_tag
	redshift.tofile(outputFile)

	print 'Saved redshift to file', outputFile 


##########

def plot_density_redshift(ZZ, density_mean, density_std, labels, OutputDir, output_tag): 

	ax = plt.subplot(111)

	for i in xrange(0, len(density_mean)):
		ax.errorbar(density_mean[i], ZZ, fmt = 'o', xerr = density_std[i], yerr = 0, label = labels[i], color = colours[i])

	ax.set_xlim([0.1, 1.6])
	ax.set_ylim([min(ZZ), max(ZZ)])

	ax.set_xlabel(r'$\Delta$')
	ax.set_ylabel(r'$z_\mathrm{reion}$')

    	leg = plt.legend(loc='upper left', numpoints=1,labelspacing=0.1)
    	leg.draw_frame(False)  # Don't want a box frame
   	for t in leg.get_texts():  # Reduce the size of the text
        	t.set_fontsize('medium')


	outputFile = OutputDir + output_tag + output_format 		
	plt.savefig(outputFile)  # Save the figure
	print 'Saved file to', outputFile
			
	plt.close()
	
##########

def plot_density_photons(ZZ, nion, density, count, labels, OutputDir, output_tag): 

	ax = plt.subplot(111)

	for i in xrange(0, len(nion)):
		w = np.where((nion[i].ravel() > 0.0))
		
		ax.scatter((density[i].ravel())[w], np.log10(((nion[i].ravel())[w])/((count[i].ravel())[w])), label = labels[i], color = colours[i], alpha = 0.5)
		#ax.scatter((density[i].ravel())[w], np.log10(((nion[i].ravel())[w])), label = labels[i], color = colours[i])

	ax.set_xlim([0.1, 10])
	ax.set_ylim([40, 60])

	ax.set_xlabel(r'$\Delta$')
	ax.set_ylabel(r'$\dot{N}_\Gamma$')

    	leg = plt.legend(loc='upper left', numpoints=1,labelspacing=0.1)
    	leg.draw_frame(False)  # Don't want a box frame
   	for t in leg.get_texts():  # Reduce the size of the text
        	t.set_fontsize('medium')


	outputFile = OutputDir + output_tag + output_format 		
	plt.savefig(outputFile)  # Save the figure
	print 'Saved file to', outputFile
			
	plt.close()

##########

def plot_twentyone(ZZ, ionized_cells, density, OutputDir, output_tag):

	ax = plt.subplot(111)

	T = T_naught(ZZ, OB, Hubble_h, OM)	
	
	brightness = T * density * ionized_cells
	im = ax.imshow(brightness[:,:,cut_slice:cut_slice+1].mean(axis = -1), interpolation='bilinear', origin='low', extent =[0,BoxSize,0,BoxSize], cmap = 'afmhot_r', norm = colors.LogNorm(vmin = 1, vmax = 150))

	cbar = plt.colorbar(im, ax = ax)
	cbar.set_label(r'$\delta T_b$')
				    
	ax.set_xlabel(r'$\mathrm{x}  (h^{-1}Mpc)$')  
	ax.set_ylabel(r'$\mathrm{y}  (h^{-1}Mpc)$')  

	ax.set_xlim([0.0, BoxSize]) 
	ax.set_ylim([0.0, BoxSize])

	title = r"$z = %.3f$" %(ZZ)
        ax.set_title(title)

	outputFile = OutputDir + output_tag + output_format 		
	plt.savefig(outputFile)  # Save the figure
	print 'Saved file to', outputFile
			
	plt.close()	


##########

def twentyone_slice(ZZ, z_index, ionized_cells, density, brightness_slice):

	T = T_naught(ZZ, OB, Hubble_h, OM)
	
	brightness = T * density * ionized_cells

	for i in xrange(0, GridSize):
		brightness_slice[z_index, i] = brightness[i,i,i]	


	return brightness_slice

##########

def plot_twentyone_slice(ZZ, brightness_slice, OutputDir, output_tag):

	ax = plt.subplot(111)

	print brightness_slice
	print len(brightness_slice)
	print ZZ[-1]
	print ZZ[0]
	im = ax.imshow(brightness_slice.T, interpolation='bilinear', extent =[ZZ[-1], ZZ[0],0,BoxSize], cmap = 'afmhot_r', origin='low', aspect='auto')

	cbar = plt.colorbar(im, ax = ax)
	cbar.set_label(r'$\delta T_b$')
				    
	ax.set_xlabel(r'$z$')
	ax.set_ylabel(r'$\mathrm{x}  (h^{-1}Mpc)$')  

	ax.set_xlim([ZZ[-1], ZZ[0]]) 
	ax.set_ylim([0.0, GridSize])

	outputFile = OutputDir + output_tag + output_format 		
	plt.savefig(outputFile)  # Save the figure
	print 'Saved file to', outputFile
			
    	plt.tight_layout()

	plt.close()	
	

##########

if __name__ == '__main__':

    import os

    output_tags = ["512_noreion_reionmine", "512_noreion_reionmine"]
    model_tags = [r"$512 NoReion$", r"$512 Noreion_Reionmine$"]

    print "Model 1 is %s." %(output_tags[0])
    print "Model 2 is %s." %(output_tags[1])

<<<<<<< HEAD
    model = 'test'
=======
    model = 'fescMH'
>>>>>>> b83a542f
    OutputDir = "./ionization_plots/" + model + '/'
    if not os.path.exists(OutputDir):
        os.makedirs(OutputDir) 
    filepath_model1 = "/lustre/projects/p004_swin/jseiler/anne_output_january/XHII_noreion_512_fesc0.40_DRAGONSPhotHI"
    filepath_model2 = "/lustre/projects/p004_swin/jseiler/anne_output_january/XHII_noreion_512_fesc0.40_DRAGONSPhotHI"
    filepath_nion_model1 = "/lustre/projects/p004_swin/jseiler/SAGE_output/1024/grid/January_input/Galaxies_noreion_z5.000_fesc0.15_nionHI" 
<<<<<<< HEAD
    filepath_nion_model2 = "/lustre/projects/p004_swin/jseiler/SAGE_output/1024/grid/January_input/Galaxies_noreion_z5.000_fesc0.15_KimmFiducial__nionHI"
=======
    filepath_nion_model2 = "/lustre/projects/p004_swin/jseiler/SAGE_output/1024/grid/January_input/Galaxies_noreion_z5.000_alpha3.62beta-0.43_nionHI"
>>>>>>> b83a542f
    filepath_density_model1 = "/lustre/projects/p004_swin/jseiler/densfield_output/512/256/snap_50.dens.dat"
    filepath_density_model2 = "/lustre/projects/p004_swin/jseiler/densfield_output/512/256/snap_50.dens.dat" 
    filepath_photofield_model1 = "/lustre/projects/p004_swin/jseiler/anne_output_january/PhotHI_noreion_fesc0.15_DRAGONSPhotHI"
    filepath_photofield_model2 = "/lustre/projects/p004_swin/jseiler/anne_output_january/PhotHI_noreion_512_fesc0.40_DRAGONSPhotHI"
    filepath_count_model1 = "/lustre/projects/p004_swin/jseiler/SAGE_output/1024/grid/January_input/Galaxies_noreion_z5.000_fesc0.15_count" 
    filepath_count_model2 = "/lustre/projects/p004_swin/jseiler/SAGE_output/1024/grid/January_input/Galaxies_noreion_z5.000_fesc0.15_count" 
    
    snaplist = np.arange(24, 78)

    ZZ = np.empty(len(snaplist))
    
    for i in xrange(0, len(snaplist)):
	ZZ[i] = AllVars.SnapZ[snaplist[i]]  
    z_index = 0 

    lowerZ = 0 
    upperZ = len(ZZ) 
    volume_frac_model1 = []
    volume_frac_model2 = []

    mass_frac_model1 = []
    mass_frac_model2 = []

    nion_total_model1 = []
    nion_total_model2 = []
    
    PowerSpectra_model1 = []
    k_model1 = []
    PowerSpectra_Error_model1 = []

    PowerSpectra_model2 = []
    k_model2 = []
    PowerSpectra_Error_model2 = []

    calculate_power = 0

    Redshift_Power = []

    Photo_Mean_model1 = []
    Photo_Mean_model2 = []

    Photo_Std_model1 = []
    Photo_Std_model2 = []

    redshift_array_model1 = np.zeros((GridSize, GridSize, GridSize))
    redshift_array_model2 = np.zeros((GridSize, GridSize, GridSize))

    density_z_mean_model1 = np.zeros((upperZ - lowerZ))
    density_z_mean_model2 = np.zeros((upperZ - lowerZ))

    density_z_std_model1 = np.zeros((upperZ - lowerZ))
    density_z_std_model2 = np.zeros((upperZ - lowerZ))

    brightness_slice = np.zeros((upperZ - lowerZ, GridSize), dtype = np.float32)

    MC_lower = 20 # Not Snapshot number, but rather the index of the snapshot in snaplist.  
    MC_upper = 40
    MC_snaps = [45, 50, 55, 60]
    MC_ZZ = np.empty(len(MC_snaps))
    for i in xrange(0, len(MC_snaps)):
	MC_ZZ[i] = AllVars.SnapZ[MC_snaps[i]]

    print "Plotting MC for Redshifts", MC_ZZ

    calculate_MC = 0 # 0 to NOT calculate the MC bubbles, 1 to calculate them. 

    for i in xrange(lowerZ, upperZ):

        print "=============================="
        print "REDSHIFT %.3f" %(ZZ[i])	
        print "=============================="

        if (i < 10):
            number_tag_anne = '_0%d' %(i)
            number_tag_mine = '_00%d' %(i)
        else:
            number_tag_anne = '_%d' %(i)
            number_tag_mine = '_0%d' %(i)

<<<<<<< HEAD
	'''
=======

>>>>>>> b83a542f
        fname_ionized_model1 = filepath_model1 + number_tag_anne 
        print
        print "Loading in data for %s Model from file %s" %(model_tags[0], fname_ionized_model1)
        fd = open(fname_ionized_model1, 'rb')
        ionized_cells_model1 = np.fromfile(fd, count = GridSize*GridSize*GridSize, dtype = np.float64)	
        ionized_cells_model1.shape = (GridSize, GridSize, GridSize)
        fd.close()


        fname_ionized_model2 = filepath_model2 + number_tag_anne 
        print "Loading in data for %s Model from file %s." %(model_tags[1], fname_ionized_model2)
        fd = open(fname_ionized_model2, 'rb')
        ionized_cells_model2 = np.fromfile(fd, count = GridSize*GridSize*GridSize, dtype = np.float64)	
        ionized_cells_model2.shape = (GridSize, GridSize, GridSize)
        fd.close()

        fname_nion_model1 = filepath_nion_model1 + number_tag_mine 
        print "Loading Nion data for %s Model from file %s." %(model_tags[0], fname_nion_model1)
        fd = open(fname_nion_model1, 'rb')
        nion_model1 = np.fromfile(fd, count = GridSize*GridSize*GridSize, dtype = np.float64)
        nion_model1.shape = (GridSize, GridSize, GridSize)
	fd.close()
	
        fname_nion_model2 = filepath_nion_model2 + number_tag_mine 
        print "Loading Nion data for %s Model from file %s." %(model_tags[1], fname_nion_model2)
        fd = open(fname_nion_model2, 'rb')
        nion_model2 = np.fromfile(fd, count = GridSize*GridSize*GridSize, dtype = np.float64)
        nion_model2.shape = (GridSize, GridSize, GridSize)
	fd.close()
<<<<<<< HEAD
	'''
=======
	
>>>>>>> b83a542f
        fname_density = filepath_density_model1 #+ number_tag_mine 
        print "Loading density data for %s Model from file %s." %(model_tags[0], fname_density)
        fd = open(fname_density, 'rb')
        density_model1 = np.fromfile(fd, count = GridSize*GridSize*GridSize, dtype = np.float64)
        density_model1.shape = (GridSize, GridSize, GridSize)
	fd.close()

        fname_density = filepath_density_model2 #+ number_tag_mine
        print "Loading density data for %s Model from file %s." %(model_tags[1], fname_density)
        fd = open(fname_density, 'rb')
        density_model2 = np.fromfile(fd, count = GridSize*GridSize*GridSize, dtype = np.float64)
        density_model2.shape = (GridSize, GridSize, GridSize)
	fd.close() 
	'''
        fname_photofield = filepath_photofield_model1 + number_tag_anne
        print "Loading photoionization data for %s Model from file %s." %(model_tags[0], fname_photofield)
        fd = open(fname_photofield, 'rb')
        photofield_model1 = np.fromfile(fd, count = GridSize*GridSize*GridSize, dtype = np.float64)
        photofield_model1.shape = (GridSize, GridSize, GridSize)
	fd.close()

        fname_photofield = filepath_photofield_model2 + number_tag_anne
        print "Loading photoionization data for %s Model from file %s." %(model_tags[1], fname_photofield)
        fd = open(fname_photofield, 'rb')
        photofield_model2 = np.fromfile(fd, count = GridSize*GridSize*GridSize, dtype = np.float64)
        photofield_model2.shape = (GridSize, GridSize, GridSize)
	fd.close()

        fname_count = filepath_count_model1 + number_tag_mine
        print "Loading counts for %s Model from file %s." %(model_tags[0], fname_count)
        fd = open(fname_count, 'rb')
        count_model1 = np.fromfile(fd, count = GridSize*GridSize*GridSize, dtype = np.int32)
        count_model1.shape = (GridSize, GridSize, GridSize)
	fd.close()

        fname_count = filepath_count_model2 + number_tag_mine
        print "Loading counts for %s Model from file %s." %(model_tags[1], fname_count)
        fd = open(fname_count, 'rb')
        count_model2 = np.fromfile(fd, count = GridSize*GridSize*GridSize, dtype = np.int32)
        count_model2.shape = (GridSize, GridSize, GridSize)
	fd.close()
<<<<<<< HEAD
	'''
=======
	
>>>>>>> b83a542f
        ##########################################################################
        ## Clean up/reduce the data; this will be fed into the other functions. ##
        ##########################################################################

        ionized_cells_clean_model1 = np.zeros((GridSize, GridSize, GridSize))
        ionized_cells_clean_model2 = np.zeros((GridSize, GridSize, GridSize))

        #w1 = np.where(ionized_cells_model1 > 0.5)
        #ionized_cells_clean_model1[w1] = 1
        #w2 = np.where(ionized_cells_model2 > 0.5)
        #ionized_cells_clean_model2[w2] = 1

        ##########################################################################

	if (i == 30 and calculate_power == 1):	
		## Model 1 ##
		Brightness_model1 = 27.0*(1.0-ionized_cells_model1)*density_model1*((1+ZZ[i])/10.0 * 0.15/(OM*Hubble_h*Hubble_h))**(1/2) * (OB*Hubble_h*Hubble_h / 0.023)

		Mean_Brightness_model1 = np.mean(Brightness_model1)
		delta_model1 = Brightness_model1/Mean_Brightness_model1 - 1	

	        (k_Bins , PowSpec, Error) = Power_Spectrum(delta_model1)
        	PowerSpectra_model1.append(PowSpec * k_Bins**3 / (2*np.pi*np.pi*BoxSize**3)) 
        	k_model1.append(k_Bins)
        	PowerSpectra_Error_model1.append(Error)

		## Model 2 ##
		Brightness_model2 = 27.0*(1.0-ionized_cells_model2)*density_model2*((1+ZZ[i])/10.0 * 0.15/(OM*Hubble_h*Hubble_h))**(1/2) * (OB*Hubble_h*Hubble_h / 0.023)
		Mean_Brightness_model2 = np.mean(Brightness_model2)
		delta_model2 = Brightness_model2/Mean_Brightness_model2 - 1	

        	(k_Bins , PowSpec, Error) = Power_Spectrum(delta_model2)
        	PowerSpectra_model2.append(PowSpec * k_Bins**3 / (2*np.pi*np.pi*BoxSize**3)) 
        	k_model2.append(k_Bins)
        	PowerSpectra_Error_model2.append(Error)

		Redshift_Power.append(ZZ[i])

		print "Mean_Brightness_model1", Mean_Brightness_model1
		print "Mean_Brightness_model2", Mean_Brightness_model2


       
      #  plot_single(ZZ[i], fname_ionized_model1, ionized_cells_model1, OutputDir, output_tags[0] + str(i)) 
       # plot_single(ZZ[i], fname_ionized_model2, ionized_cells_model2, OutputDir, output_tags[1] + str(i)) 
        #plot_comparison(ZZ[i], ionized_cells_clean_model1, ionized_cells_clean_model2, nion_model1, nion_model2, OutputDir, model_tags, "Comparison" + str(i))
        #plot_sources(ZZ[i], fname_nion_model1, nion_model1, OutputDir, model_tags[0] + "_nion")
        #plot_sources(ZZ[i], fname_nion_model2, nion_model2, OutputDir, model_tags[1] + "_nion")

        #difference_map(ZZ[i], ionized_cells_clean_model1, ionized_cells_clean_model2, OutputDir, model_tags, "Difference_Map" + str(i))

        #volume_frac_model1.append(calculate_volume_frac(ionized_cells_model1))
        #volume_frac_model2.append(calculate_volume_frac(ionized_cells_model2))
        #mass_frac_model1.append(calculate_mass_frac(ionized_cells_clean_model1, density_model1))
        #mass_frac_model2.append(calculate_mass_frac(ionized_cells_clean_model2, density_model2))

        nion_total_model1.append(calculate_total_nion(model_tags[0], nion_model1))
        nion_total_model2.append(calculate_total_nion(model_tags[1], nion_model2))
        
	#plot_nionfield(ZZ[i], nion_model1, OutputDir, "Nion" + output_tags[0] + '_' + str(i))
	#plot_nionfield(ZZ[i], nion_model1, OutputDir, "Nion" + output_tags[1] + '_' + str(i))

        plot_density(ZZ[i], density_model1, OutputDir, "Density_" + output_tags[0] + str(i))
        plot_density(ZZ[i], density_model2, OutputDir, "Density_" + output_tags[1] + str(i))
        
        #plot_density_numbers(ZZ[i], density_model1, OutputDir, "DensityNumbers" + str(i))
	
	if (i > MC_lower and i < MC_upper and calculate_MC == 1):
	        calculate_bubble_MC(ZZ[i], ionized_cells_model1, OutputDir, output_tags[0])
        	calculate_bubble_MC(ZZ[i], ionized_cells_model2, OutputDir, output_tags[1])

        #redshift_array_model1, density_z_mean_model1[i], density_z_std_model1[i] = Reionization_Redshift(ionized_cells_model1, density_model1, redshift_array_model1, ZZ[i])
        #redshift_array_model2, density_z_mean_model2[i], density_z_std_model2[i] = Reionization_Redshift(ionized_cells_model2, density_model2, redshift_array_model2, ZZ[i])

	#plot_photofield(ZZ[i], photofield_model1, OutputDir, "PhotHIField_" + output_tags[0] + '_' + str(i))
	#plot_photofield(ZZ[i], photofield_model2, OutputDir, "PhotHIField_" + output_tags[1] + '_' + str(i))
	#plot_density_numbers(ZZ[i], photofield_model1, OutputDir, "PhotHIField_Numbers_" + output_tags[0] + '_' + str(i))
	#plot_density_numbers(ZZ[i], photofield_model2, OutputDir, "PhotHIField_Numbers_" + output_tags[1] + '_' + str(i))

	#Photo_Mean_model1.append(np.mean(photofield_model1))
 	#Photo_Mean_model2.append(np.mean(photofield_model2))
	#Photo_Std_model1.append(np.std(photofield_model1))
	#Photo_Std_model2.append(np.std(photofield_model2))
        #plot_density_photons(ZZ[i], [nion_model1, nion_model2], [density_model1, density_model2], [count_model1, count_model2], output_tags, OutputDir, "density_photons_mean" + str(i))
	#plot_twentyone(ZZ[i], ionized_cells_model1, density_model1, OutputDir, "21cm" + output_tags[0] + str(i))

	#brightness_slice = twentyone_slice(ZZ[i], z_index, ionized_cells_model1, density_model1, brightness_slice)	
	
	z_index += 1

    #plot_redshifts(redshift_array_model1, ZZ, lowerZ, upperZ, OutputDir, "zreiond3_" + output_tags[0])
    #plot_redshifts(redshift_array_model2, ZZ, lowerZ, upperZ, OutputDir, "zreiond3_" + output_tags[1])

    #save_redshifts(redshift_array_model1, OutputDir, "ReionizationRedshift_" + output_tags[0])
    #save_redshifts(redshift_array_model2, OutputDir, "ReionizationRedshift_" + output_tags[1])
 
    #plot_power(Redshift_Power, [k_model1, k_model2], [PowerSpectra_model1, PowerSpectra_model2], [PowerSpectra_Error_model1, PowerSpectra_Error_model2], model_tags, OutputDir, "PowerSpectrum")

    #plot_bubble_MC(MC_ZZ, model_tags, output_tags, OutputDir, "BubbleSizes")
    #plot_global_frac(ZZ, [volume_frac_model1, volume_frac_model2], [mass_frac_model1, mass_frac_model2], model_tags, OutputDir, "GlobalFraction")
    plot_total_nion(ZZ, [nion_total_model1, nion_total_model2], model_tags, OutputDir, "nion_total")
    #photon_baryon(lowerZ, upperZ, ZZ, [nion_total_model1, nion_total_model2], Hubble_h, OB, Y, model_tags, OutputDir, "nion_total2")
    #analytic_HII(nion_total_model1, ZZ, upperZ, snaplist, OutputDir, "Q_Analytic")	
    #plot_photo_mean(ZZ, [Photo_Mean_model1, Photo_Mean_model2], [Photo_Std_model1, Photo_Std_model2], model_tags, OutputDir, "Mean_Photo")
    #plot_density_redshift(ZZ, [density_z_mean_model1, density_z_mean_model2], [density_z_std_model1, density_z_std_model2], model_tags, OutputDir, "density_redshift_" + output_tags[0])

    #plot_twentyone_slice(ZZ, brightness_slice, OutputDir, "21cm_Slice") <|MERGE_RESOLUTION|>--- conflicted
+++ resolved
@@ -1297,22 +1297,15 @@
     print "Model 1 is %s." %(output_tags[0])
     print "Model 2 is %s." %(output_tags[1])
 
-<<<<<<< HEAD
-    model = 'test'
-=======
     model = 'fescMH'
->>>>>>> b83a542f
+
     OutputDir = "./ionization_plots/" + model + '/'
     if not os.path.exists(OutputDir):
         os.makedirs(OutputDir) 
     filepath_model1 = "/lustre/projects/p004_swin/jseiler/anne_output_january/XHII_noreion_512_fesc0.40_DRAGONSPhotHI"
     filepath_model2 = "/lustre/projects/p004_swin/jseiler/anne_output_january/XHII_noreion_512_fesc0.40_DRAGONSPhotHI"
     filepath_nion_model1 = "/lustre/projects/p004_swin/jseiler/SAGE_output/1024/grid/January_input/Galaxies_noreion_z5.000_fesc0.15_nionHI" 
-<<<<<<< HEAD
-    filepath_nion_model2 = "/lustre/projects/p004_swin/jseiler/SAGE_output/1024/grid/January_input/Galaxies_noreion_z5.000_fesc0.15_KimmFiducial__nionHI"
-=======
     filepath_nion_model2 = "/lustre/projects/p004_swin/jseiler/SAGE_output/1024/grid/January_input/Galaxies_noreion_z5.000_alpha3.62beta-0.43_nionHI"
->>>>>>> b83a542f
     filepath_density_model1 = "/lustre/projects/p004_swin/jseiler/densfield_output/512/256/snap_50.dens.dat"
     filepath_density_model2 = "/lustre/projects/p004_swin/jseiler/densfield_output/512/256/snap_50.dens.dat" 
     filepath_photofield_model1 = "/lustre/projects/p004_swin/jseiler/anne_output_january/PhotHI_noreion_fesc0.15_DRAGONSPhotHI"
@@ -1392,11 +1385,6 @@
             number_tag_anne = '_%d' %(i)
             number_tag_mine = '_0%d' %(i)
 
-<<<<<<< HEAD
-	'''
-=======
-
->>>>>>> b83a542f
         fname_ionized_model1 = filepath_model1 + number_tag_anne 
         print
         print "Loading in data for %s Model from file %s" %(model_tags[0], fname_ionized_model1)
@@ -1426,11 +1414,8 @@
         nion_model2 = np.fromfile(fd, count = GridSize*GridSize*GridSize, dtype = np.float64)
         nion_model2.shape = (GridSize, GridSize, GridSize)
 	fd.close()
-<<<<<<< HEAD
-	'''
-=======
-	
->>>>>>> b83a542f
+
+
         fname_density = filepath_density_model1 #+ number_tag_mine 
         print "Loading density data for %s Model from file %s." %(model_tags[0], fname_density)
         fd = open(fname_density, 'rb')
@@ -1444,7 +1429,7 @@
         density_model2 = np.fromfile(fd, count = GridSize*GridSize*GridSize, dtype = np.float64)
         density_model2.shape = (GridSize, GridSize, GridSize)
 	fd.close() 
-	'''
+
         fname_photofield = filepath_photofield_model1 + number_tag_anne
         print "Loading photoionization data for %s Model from file %s." %(model_tags[0], fname_photofield)
         fd = open(fname_photofield, 'rb')
@@ -1472,11 +1457,8 @@
         count_model2 = np.fromfile(fd, count = GridSize*GridSize*GridSize, dtype = np.int32)
         count_model2.shape = (GridSize, GridSize, GridSize)
 	fd.close()
-<<<<<<< HEAD
-	'''
-=======
-	
->>>>>>> b83a542f
+
+
         ##########################################################################
         ## Clean up/reduce the data; this will be fed into the other functions. ##
         ##########################################################################
