--- conflicted
+++ resolved
@@ -185,11 +185,7 @@
     print("")
 
 
-<<<<<<< HEAD
-def check_smf(Gals, max_snap):
-=======
-def check_smf(galaxy_name="test", mass_tol=3.0e-3):
->>>>>>> bce527e5
+def check_smf(Gals, max_snap, mass_tol=3.0e-3):
     """
     Checks the stellar mass of the galaxies.
 
